"""Define the Problem class and a FakeComm class for non-MPI users."""

from __future__ import division
from collections import OrderedDict
import sys

from six import string_types
from six.moves import range

import numpy as np

from openmdao.assemblers.default_assembler import DefaultAssembler
from openmdao.error_checking.check_config import check_config
from openmdao.utils.general_utils import warn_deprecation
from openmdao.vectors.default_vector import DefaultVector
from openmdao.core.component import Component
from openmdao.utils.general_utils import warn_deprecation


class FakeComm(object):
    """Fake MPI communicator class used if mpi4py is not installed.

    Attributes
    ----------
    rank : int
        index of current proc; value is 0 because there is only 1 proc.
    size : int
        number of procs in the comm; value is 1 since MPI is not available.
    """

    def __init__(self):
        """Initialize attributes."""
        self.rank = 0
        self.size = 1


class Problem(object):
    """Top-level container for the systems and drivers.

    Attributes
    ----------
    model : <System>
        pointer to the top-level <System> object (root node in the tree).
    comm : MPI.Comm or <FakeComm>
        the global communicator; the same as that of assembler and model.
    _assembler : <Assembler>
        pointer to the global <Assembler> object.
    _use_ref_vector : bool
        if True, allocate vectors to store ref. values.
    """

    def __init__(self, model=None, comm=None, assembler_class=None,
                 use_ref_vector=True):
        """Initialize attributes.

        Args
        ----
        model : <System> or None
            pointer to the top-level <System> object (root node in the tree).
        comm : MPI.Comm or <FakeComm> or None
            the global communicator; the same as that of assembler and model.
        assembler_class : <Assembler> or None
            pointer to the global <Assembler> object.
        use_ref_vector : bool
            if True, allocate vectors to store ref. values.
        """
        if comm is None:
            try:
                from mpi4py import MPI
                comm = MPI.COMM_WORLD
            except ImportError:
                comm = FakeComm()
        if assembler_class is None:
            assembler_class = DefaultAssembler

        self.model = model
        self.comm = comm
        self._assembler = assembler_class(comm)
        self._use_ref_vector = use_ref_vector

    def _get_path_data(self, name):
        """Get absolute pathname and related data.

        Args
        ----
        name : str
            name of the variable in the root system's namespace. May be
            a promoted name or an unpromoted name.

        Returns
        -------
        str, PathData
            absolute pathname and PathData namedtuple
        """
        try:
            pdata = self.model._var_pathdict[name]
            pathname = name
        except KeyError:
            # name is not an absolute path
            try:
                pathname = self.model._var_name2path['output'][name]
            except KeyError:
                try:
                    paths = self.model._var_name2path['input'][name]
                except KeyError:
                    raise KeyError("Variable '%s' not found." % name)

                if len(paths) > 1:
                    raise RuntimeError("Variable name '%s' is not unique and "
                                       "matches the following: %s. "
                                       "Use the absolute pathname instead." %
                                       (name, paths))
                pathname = paths[0]

            pdata = self.model._var_pathdict[pathname]

        if pdata.myproc_idx is None:
            raise RuntimeError("Variable '%s' is not found in this process" %
                               name)

        return pathname, pdata

    def __getitem__(self, name):
        """Get an output/input variable.

        Args
        ----
        name : str
            name of the variable in the root system's namespace.

        Returns
        -------
        float or ndarray
            the requested output/input variable.
        """
        pathname, pdata = self._get_path_data(name)

        if pdata.typ == 'output':
            c0, c1 = self.model._scaling_to_phys['output'][pdata.myproc_idx, :]
            return c0 + c1 * self.model._outputs[pathname]
        else:
            c0, c1 = self.model._scaling_to_phys['input'][pdata.myproc_idx, :]
            return c0 + c1 * self.model._inputs[pathname]

    def __setitem__(self, name, value):
        """Set an output/input variable.

        Args
        ----
        name : str
            name of the output/input variable in the root system's namespace.
        value : float or ndarray or list
            value to set this variable to.
        """
<<<<<<< HEAD
        try:
            self.model._outputs[name]
            ind = self.model._var_myproc_names['output'].index(name)
            meta = self.model._var_myproc_metadata['output'][ind]
            if 'shape' in meta:
                _check_shape(meta, value)
            c0, c1 = self.model._scaling_to_norm['output'][ind, :]
            self.model._outputs[name] = c0 + c1 * np.array(value)

        except KeyError:
            ind = self.model._var_myproc_names['input'].index(name)
            meta = self.model._var_myproc_metadata['input'][ind]
            if 'shape' in meta:
                _check_shape(meta, value)
            c0, c1 = self.model._scaling_to_norm['input'][ind, :]
            self.model._inputs[name] = c0 + c1 * np.array(value)
=======
        pathname, pdata = self._get_path_data(name)

        if pdata.typ == 'output':
            c0, c1 = self.model._scaling_to_norm['output'][pdata.myproc_idx, :]
            self.model._outputs[pathname] = c0 + c1 * np.array(value)
        else:
            c0, c1 = self.model._scaling_to_norm['input'][pdata.myproc_idx, :]
            self.model._inputs[pathname] = c0 + c1 * np.array(value)
>>>>>>> 8d2b7070

    @property
    def root(self):
        """Provide 'root' property for backwards compatibility.

        Returns
        -------
        <Group>
            reference to the 'model' property.
        """
        warn_deprecation("The 'root' property provides backwards compatibility "
                         "with OpenMDAO <= 1.x ; use 'model' instead.")
        return self.model

    @root.setter
    def root(self, model):
        """Provide for setting the 'root' property for backwards compatibility.

        Args
        -------
        model : <Group>
            reference to a <Group> to be assigned to the 'model' property.
        """
        warn_deprecation("The 'root' property provides backwards compatibility "
                         "with OpenMDAO <= 1.x ; use 'model' instead.")
        self.model = model

    def run_model(self):
        """Run the model by calling the root system's solve_nonlinear.

        Returns
        -------
        boolean
            Failure flag; True if failed to converge, False is successful.
        float
            relative error.
        float
            absolute error.
        """
        return self.model._solve_nonlinear()

    def run_once(self):
        """Backward compatible call for run_model.

        Returns
        -------
        boolean
            Failure flag; True if failed to converge, False is successful.
        float
            relative error.
        float
            absolute error.
        """
        warn_deprecation('This method provides backwards compatibility with '
                         'OpenMDAO <= 1.x ; use run_driver instead.')

        return self.run_model()

    def run(self):
        """Backward compatible call for run_driver.

        Returns
        -------
        boolean
            Failure flag; True if failed to converge, False is successful.
        float
            relative error.
        float
            absolute error.
        """
        warn_deprecation('This method provides backwards compatibility with '
                         'OpenMDAO <= 1.x ; use run_driver instead.')

        return self.run_driver()

    def setup(self, vector_class=DefaultVector, check=True, logger=None,
              mode='auto'):
        """Set up everything (model, assembler, vector, solvers, drivers).

        Args
        ----
        vector_class : type (DefaultVector)
            reference to an actual <Vector> class; not an instance.
        check : boolean (True)
            whether to run error check after setup is complete.
        logger : object
            Object for logging config checks if check is True.
        mode : string
            Derivatives calculation mode, 'fwd' for forward, and 'rev' for
            reverse (adjoint). Default is 'auto', which lets OpenMDAO choose
            the best mode for your problem.

        Returns
        -------
        self : <Problem>
            this enables the user to instantiate and setup in one line.
        """
        model = self.model
        comm = self.comm
        assembler = self._assembler

        if mode not in ['fwd', 'rev', 'auto']:
            msg = "Unsupported mode: '%s'" % mode
            raise ValueError(msg)

        # TODO: Support automatic determination of mode
        if mode == 'auto':
            mode = 'rev'
        self._mode = mode

        # Recursive system setup
        model._setup_processors('', comm, {}, assembler, [0, comm.size])
        model._setup_variables()
        model._setup_variable_indices({'input': 0, 'output': 0})
        model._setup_connections()

        # Assembler setup: variable metadata and indices
        nvars = {typ: len(model._var_allprocs_names[typ])
                 for typ in ['input', 'output']}
        assembler._setup_variables(nvars, model._var_myproc_metadata,
                                   model._var_myproc_indices)

        # Assembler setup: variable connections
        assembler._setup_connections(model._var_connections_indices,
                                     model._var_allprocs_names)

        # Assembler setup: global transfer indices vector
        assembler._setup_src_indices(model._var_myproc_metadata['input'],
                                     model._var_myproc_indices['input'])

        # Assembler setup: compute data required for units/scaling
        assembler._setup_src_data(model._var_myproc_metadata['output'],
                                  model._var_myproc_indices['output'])

        # Set up scaling vectors
        model._setup_scaling()

        # Set up lower and upper bounds vectors
        lower_bounds = vector_class('lower', 'output', self.model)
        upper_bounds = vector_class('upper', 'output', self.model)
        model._setup_bounds_vectors(lower_bounds, upper_bounds, True)

        # Vector setup for the basic execution vector
        self.setup_vector('nonlinear', vector_class, self._use_ref_vector)

        # Vector setup for the linear vector
        self.setup_vector('linear', vector_class, self._use_ref_vector)

        to_set = []
        for system in model.system_iter(include_self=True, recurse=True):
            # set info from our _subjacs_info into DefaultJacobian.
            # If a GlobalJacobian is set later, it will copy the subjac
            # info from the DefaultJacobian.
            system._set_partials_meta()

            # check to see if a global jacobian was set prior to setup
            if system._pre_setup_jac is not None:
                to_set.append(system)

            # While we are recursing, we can set up all the solvers.
            if system._nl_solver is not None:
                system._nl_solver._setup_solvers(system, 0)
            if system._ln_solver is not None:
                system._ln_solver._setup_solvers(system, 0)

        for system in to_set:
            system._set_jacobian(system._pre_setup_jac, True)

        if check:
            check_config(self, logger)

        return self

    def setup_vector(self, vec_name, vector_class, use_ref_vector):
        """Set up the 'vec_name' <Vector>.

        Args
        ----
        vec_name : str
            name of the vector.
        vector_class : type
            reference to the actual <Vector> class.
        use_ref_vector : bool
            if True, allocate vectors to store ref. values.
        """
        model = self.model
        assembler = self._assembler

        vectors = {}
        for key in ['input', 'output', 'residual']:
            if key is 'residual':
                typ = 'output'
            else:
                typ = key

            vectors[key] = vector_class(vec_name, typ, self.model)

        # TODO: implement this properly
        ind1, ind2 = self.model._var_allprocs_range['output']
        import numpy
        vector_var_ids = numpy.arange(ind1, ind2)

        self.model._setup_vector(vectors, vector_var_ids, use_ref_vector)

    def compute_total_derivs(self, of=None, wrt=None, return_format='flat_dict'):
        """Compute derivatives of desired quantities with respect to desired inputs.

        Args
        ----
        of : list of variable name strings or None
            Variables whose derivatives will be computed. Default is None, which
            uses the driver's objectives and constraints.
        wrt : list of variable name strings or None
            Variables with respect to which the derivatives will be computed.
            Default is None, which uses the driver's desvars.
        return_format : string
            Format to return the derivatives. Default is a 'flat_dict', which
            returns them in a dictionary whose keys are tuples of form (of, wrt).

        Returns
        -------
        derivs : object
            Derivatives in form requested by 'return_format'.
        """
        model = self.model
        mode = self._mode
        vec_dinput = model._vectors['input']
        vec_doutput = model._vectors['output']
        vec_dresid = model._vectors['residual']

        # TODO - Pull 'of' and 'wrt' from driver if unspecified.
        if wrt is None:
            raise NotImplementedError("Need to specify 'wrt' for now.")
        if of is None:
            raise NotImplementedError("Need to specify 'of' for now.")

        # A number of features will need to be supported here as development
        # goes forward.
        # -------------------------------------------------------------------
        # TODO: Make sure we can function in parallel when some params or
        # functions are not local.
        # TODO: Support parallel adjoint and parallel forward derivatives
        #       Aside: how are they specified, and do we have to pick up any
        #       that are missed?
        # TODO: Handle driver scaling.
        # TODO: Might be some additional adjustments needed to set the 'one'
        #       into the PETSC vector.
        # TODO: support parmeter/constraint indices
        # TODO: Support for any other return_format we need.
        # TODO: Support constraint sparsity (i.e., skip in/out that are not
        #       relevant for this constraint) (desvars too?)
        # TODO: Don't calculate for inactive constraints
        # TODO: Support full-model FD. Don't know how this'll work, but we
        #       used to need a separate function for that.
        # TODO: poi_indices and qoi_indices requires special support
        # -------------------------------------------------------------------

        # Prepare model for calculation by cleaning out the derivatives
        # vectors.
        for subname in vec_dinput:

            # TODO: Do all three deriv vectors have the same keys?

            # Skip nonlinear because we don't need to mess with it?
            if subname == 'nonlinear':
                continue

            vec_dinput[subname].set_const(0.0)
            vec_doutput[subname].set_const(0.0)
            vec_dresid[subname].set_const(0.0)

        # Linearize Model
        model._linearize()

        of = [(n,) if isinstance(n, string_types) else n for n in of]
        wrt = [(n,) if isinstance(n, string_types) else n for n in wrt]

        # Create data structures (and possibly allocate space) for the total
        # derivatives that we will return.
        if return_format == 'flat_dict':

            totals = OrderedDict()

            for okeys in of:
                for okey in okeys:
                    for ikeys in wrt:
                        for ikey in ikeys:
                            totals[(okey, ikey)] = None

        else:
            msg = "Unsupported return format '%s." % return_format
            raise NotImplementedError(msg)

        # convert of and wrt names from promoted to unpromoted
        # (which is absolute path since we're at the top)
        paths = model._var_allprocs_pathnames
        indices = model._var_allprocs_indices
        oldof = of
        of = []
        for names in oldof:
            of.append(tuple(paths['output'][indices['output'][name]]
                            for name in names))

        oldwrt = wrt
        wrt = []
        for names in oldwrt:
            wrt.append(tuple(paths['output'][indices['output'][name]]
                             for name in names))

        if mode == 'fwd':
            input_list, output_list = wrt, of
            old_input_list, old_output_list = oldwrt, oldof
            input_vec, output_vec = vec_dresid, vec_doutput
        else:
            input_list, output_list = of, wrt
            old_input_list, old_output_list = oldof, oldwrt
            input_vec, output_vec = vec_doutput, vec_dresid

        # TODO : Parallel adjoint setup loop goes here.
        # NOTE : Until we support it, we will just limit ourselves to the
        # 'linear' vector.
        vecname = 'linear'
        dinputs = input_vec[vecname]
        doutputs = output_vec[vecname]

        # If Forward mode, solve linear system for each 'wrt'
        # If Adjoint mode, solve linear system for each 'of'
        for icount, input_names in enumerate(input_list):
            for iname_count, input_name in enumerate(input_names):
                flat_view = dinputs._views_flat[input_name]
                n_in = len(flat_view)
                for idx in range(n_in):
                    # Maybe we don't need to clean up so much at the beginning,
                    # since we clean this every time.
                    dinputs.set_const(0.0)

                    # Dictionary access returns a scaler for 1d input, and we
                    # need a vector for clean code, so use _views_flat.
                    flat_view[idx] = 1.0

                    # The root system solves here.
                    model._solve_linear([vecname], mode)

                    # Pull out the answers and pack into our data structure.
                    for ocount, output_names in enumerate(output_list):
                        for oname_count, output_name in enumerate(output_names):
                            deriv_val = doutputs._views_flat[output_name]
                            len_val = len(deriv_val)

                            if return_format == 'flat_dict':
                                if mode == 'fwd':

                                    key = (old_output_list[ocount][oname_count],
                                           old_input_list[icount][iname_count])

                                    if totals[key] is None:
                                        totals[key] = np.zeros((len_val, n_in))
                                    totals[key][:, idx] = deriv_val

                                else:

                                    key = (old_input_list[icount][iname_count],
                                           old_output_list[ocount][oname_count])

                                    if totals[key] is None:
                                        totals[key] = np.zeros((n_in, len_val))
                                    totals[key][idx, :] = deriv_val

        return totals


def _check_shape(meta, val):
    """Check that the shape of a value matches the metadata for a variable.

    Args
    ----
    meta : dict
        metadata for a variable.
    val : float or ndarray or list
        value to check.
    """
    if not np.isscalar(val):
        val_shape = np.atleast_1d(val).shape
    else:
        val_shape = (1,)
    if val_shape != meta['shape']:
        raise ValueError("Incorrect size during assignment. Expected "
                         "%s but got %s." % (meta['shape'], val_shape))<|MERGE_RESOLUTION|>--- conflicted
+++ resolved
@@ -152,33 +152,20 @@
         value : float or ndarray or list
             value to set this variable to.
         """
-<<<<<<< HEAD
-        try:
-            self.model._outputs[name]
-            ind = self.model._var_myproc_names['output'].index(name)
-            meta = self.model._var_myproc_metadata['output'][ind]
+        pathname, pdata = self._get_path_data(name)
+
+        if pdata.typ == 'output':
+            meta = self.model._var_myproc_metadata['output'][pdata.myproc_idx]
             if 'shape' in meta:
                 _check_shape(meta, value)
-            c0, c1 = self.model._scaling_to_norm['output'][ind, :]
-            self.model._outputs[name] = c0 + c1 * np.array(value)
-
-        except KeyError:
-            ind = self.model._var_myproc_names['input'].index(name)
-            meta = self.model._var_myproc_metadata['input'][ind]
-            if 'shape' in meta:
-                _check_shape(meta, value)
-            c0, c1 = self.model._scaling_to_norm['input'][ind, :]
-            self.model._inputs[name] = c0 + c1 * np.array(value)
-=======
-        pathname, pdata = self._get_path_data(name)
-
-        if pdata.typ == 'output':
             c0, c1 = self.model._scaling_to_norm['output'][pdata.myproc_idx, :]
             self.model._outputs[pathname] = c0 + c1 * np.array(value)
         else:
+            meta = self.model._var_myproc_metadata['input'][pdata.myproc_idx]
+            if 'shape' in meta:
+                _check_shape(meta, value)
             c0, c1 = self.model._scaling_to_norm['input'][pdata.myproc_idx, :]
             self.model._inputs[pathname] = c0 + c1 * np.array(value)
->>>>>>> 8d2b7070
 
     @property
     def root(self):
