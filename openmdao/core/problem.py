"""Define the Problem class and a FakeComm class for non-MPI users."""

from __future__ import division
from collections import OrderedDict
import sys

from six import string_types
from six.moves import range

import numpy as np

from openmdao.assemblers.default_assembler import DefaultAssembler
from openmdao.vectors.default_vector import DefaultVector
from openmdao.error_checking.check_config import check_config


class FakeComm(object):
    """Fake MPI communicator class used if mpi4py is not installed.

    Attributes
    ----------
    rank : int
        index of current proc; value is 0 because there is only 1 proc.
    size : int
        number of procs in the comm; value is 1 since MPI is not available.
    """

    def __init__(self):
        """Initialize attributes."""
        self.rank = 0
        self.size = 1


class Problem(object):
    """Top-level container for the systems and drivers.

    Attributes
    ----------
    root : <System>
        pointer to the top-level <System> object (root node in the tree).
    comm : MPI.Comm or <FakeComm>
        the global communicator; the same as that of assembler and root.
    _assembler : <Assembler>
        pointer to the global <Assembler> object.
    _use_ref_vector : bool
        if True, allocate vectors to store ref. values.
    """

    def __init__(self, root=None, comm=None, assembler_class=None,
                 use_ref_vector=True):
        """Initialize attributes.

        Args
        ----
        root : <System> or None
            pointer to the top-level <System> object (root node in the tree).
        comm : MPI.Comm or <FakeComm> or None
            the global communicator; the same as that of assembler and root.
        assembler_class : <Assembler> or None
            pointer to the global <Assembler> object.
        use_ref_vector : bool
            if True, allocate vectors to store ref. values.
        """
        if comm is None:
            try:
                from mpi4py import MPI
                comm = MPI.COMM_WORLD
            except ImportError:
                comm = FakeComm()
        if assembler_class is None:
            assembler_class = DefaultAssembler

        self.root = root
        self.comm = comm
        self._assembler = assembler_class(comm)
        self._use_ref_vector = use_ref_vector

    # TODO: getitem/setitem need to properly handle scaling/units
    def __getitem__(self, name):
        """Get an output/input variable.

        Args
        ----
        name : str
            name of the variable in the root's namespace.

        Returns
        -------
        float or ndarray
            the requested output/input variable.
        """
        try:
            self.root._outputs[name]
            ind = self.root._var_myproc_names['output'].index(name)
            c0, c1 = self.root._scaling_to_phys['output'][ind, :]
            return c0 + c1 * self.root._outputs[name]
        except KeyError:
            ind = self.root._var_myproc_names['input'].index(name)
            c0, c1 = self.root._scaling_to_phys['input'][ind, :]
            return c0 + c1 * self.root._inputs[name]

    def __setitem__(self, name, value):
        """Set an output/input variable.

        Args
        ----
        name : str
            name of the output/input variable in the root's namespace.
        value : float or ndarray or list
            value to set this variable to.
        """
        try:
            self.root._outputs[name]
            ind = self.root._var_myproc_names['output'].index(name)
            c0, c1 = self.root._scaling_to_norm['output'][ind, :]
            self.root._outputs[name] = c0 + c1 * value
        except KeyError:
            ind = self.root._var_myproc_names['input'].index(name)
            c0, c1 = self.root._scaling_to_norm['input'][ind, :]
            self.root._inputs[name] = c0 + c1 * value

    # TODO: once we have drivers, this should call self.driver.run() instead
    def run(self):
        """Run the model by calling the root's solve_nonlinear.

        Returns
        -------
        boolean
            Failure flag; True if failed to converge, False is successful.
        float
            relative error.
        float
            absolute error.
        """
        return self.root._solve_nonlinear()

    def setup(self, vector_class=DefaultVector, check=True, logger=None,
              mode='auto'):
        """Set up everything (root, assembler, vector, solvers, drivers).

        Args
        ----
        vector_class : type (DefaultVector)
            reference to an actual <Vector> class; not an instance.
        check : boolean (True)
            whether to run error check after setup is complete.
        logger : object
            Object for logging config checks if check is True.
        mode : string
            Derivatives calculation mode, 'fwd' for forward, and 'rev' for
            reverse (adjoint). Default is 'auto', which lets OpenMDAO choose
            the best mode for your problem.

        Returns
        -------
        self : <Problem>
            this enables the user to instantiate and setup in one line.
        """
        root = self.root
        comm = self.comm
        assembler = self._assembler

        if mode not in ['fwd', 'rev', 'auto']:
            msg = "Unsupported mode: '%s'" % mode
            raise ValueError(msg)

        # TODO: Support automatic determination of mode
        if mode == 'auto':
            mode = 'rev'
        self._mode = mode

        # Recursive system setup
        root._setup_processors('', comm, {}, assembler, [0, comm.size])
        root._setup_variables()
        root._setup_variable_indices({'input': 0, 'output': 0})
        root._setup_connections()

        # Assembler setup: variable metadata and indices
        nvars = {typ: len(root._var_allprocs_names[typ])
                 for typ in ['input', 'output']}
        assembler._setup_variables(nvars, root._var_myproc_metadata,
                                   root._var_myproc_indices)

        # Assembler setup: variable connections
        assembler._setup_connections(root._var_connections_indices,
                                     root._var_allprocs_names)

        # Assembler setup: global transfer indices vector
        assembler._setup_src_indices(root._var_myproc_metadata['input'],
                                     root._var_myproc_indices['input'])

        # Assembler setup: compute data required for units/scaling
        assembler._setup_src_data(root._var_myproc_metadata['output'],
                                  root._var_myproc_indices['output'])

        # Set up scaling vectors
        root._setup_scaling()

        # Set up lower and upper bounds vectors
        lower_bounds = vector_class('lower', 'output', self.root)
        upper_bounds = vector_class('upper', 'output', self.root)
        root._setup_bounds_vectors(lower_bounds, upper_bounds, True)

        # Vector setup for the basic execution vector
        self.setup_vector('nonlinear', vector_class, self._use_ref_vector)

        # Vector setup for the linear vector
        self.setup_vector('linear', vector_class, self._use_ref_vector)

        if check:
            check_config(self, logger)

        return self

    def setup_vector(self, vec_name, vector_class, use_ref_vector):
        """Set up the 'vec_name' <Vector>.

        Args
        ----
        vec_name : str
            name of the vector.
        vector_class : type
            reference to the actual <Vector> class.
        use_ref_vector : bool
            if True, allocate vectors to store ref. values.
        """
        root = self.root
        assembler = self._assembler

        vectors = {}
        for key in ['input', 'output', 'residual']:
            if key is 'residual':
                typ = 'output'
            else:
                typ = key

            vectors[key] = vector_class(vec_name, typ, self.root)

        # TODO: implement this properly
        ind1, ind2 = self.root._var_allprocs_range['output']
        import numpy
        vector_var_ids = numpy.arange(ind1, ind2)

        self.root._setup_vector(vectors, vector_var_ids, use_ref_vector)

    def compute_total_derivs(self, of=None, wrt=None, return_format='flat_dict'):
        """Compute derivatives of desired quantities with respect to desired inputs.

        Args
        ----
        of : list of variable name strings or None
            Variables whose derivatives will be computed. Default is None, which
            uses the driver's objectives and constraints.
        wrt : list of variable name strings or None
            Variables with respect to which the derivatives will be computed.
            Default is None, which uses the driver's desvars.
        return_format : string
            Format to return the derivatives. Default is a 'flat_dict', which
            returns them in a dictionary whose keys are tuples of form (of, wrt).

        Returns
        -------
        derivs : object
            Derivatives in form requested by 'return_format'.
        """
        root = self.root
        mode = self._mode
        vec_dinput = root._vectors['input']
        vec_doutput = root._vectors['output']
        vec_dresid = root._vectors['residual']

        # TODO - Pull 'of' and 'wrt' from driver if unspecified.
        if wrt is None:
            raise NotImplementedError("Need to specify 'wrt' for now.")
        if of is None:
            raise NotImplementedError("Need to specify 'of' for now.")

        # A number of features will need to be supported here as development
        # goes forward.
        # -------------------------------------------------------------------
        # TODO: Make sure we can function in parallel when some params or
        # functions are not local.
        # TODO: Support parallel adjoint and parallel forward derivatives
        #       Aside: how are they specified, and do we have to pick up any
        #       that are missed?
        # TODO: Handle driver scaling.
        # TODO: Might be some additional adjustments needed to set the 'one'
        #       into the PETSC vector.
        # TODO: support parmeter/constraint indices
        # TODO: Support for any other return_format we need.
        # TODO: Support constraint sparsity (i.e., skip in/out that are not
        #       relevant for this constraint) (desvars too?)
        # TODO: Don't calculate for inactive constraints
        # TODO: Support full-model FD. Don't know how this'll work, but we
        #       used to need a separate function for that.
        # TODO: poi_indices and qoi_indices requires special support
        # -------------------------------------------------------------------

        # Prepare model for calculation by cleaning out the derivatives
        # vectors.
        for subname in vec_dinput:

            # TODO: Do all three deriv vectors have the same keys?

            # Skip nonlinear because we don't need to mess with it?
            if subname == 'nonlinear':
                continue

            vec_dinput[subname].set_const(0.0)
            vec_doutput[subname].set_const(0.0)
            vec_dresid[subname].set_const(0.0)

        # Linearize Model
        root._linearize()

        # Create data structures (and possibly allocate space) for the total
        # derivatives that we will return.
        if return_format == 'flat_dict':

            totals = OrderedDict()

            for okeys in of:
                if isinstance(okeys, string_types):
                    okeys = (okeys,)
                for okey in okeys:
                    for ikeys in wrt:
                        if isinstance(ikeys, string_types):
                            ikeys = (ikeys,)
                        for ikey in ikeys:
                            totals[(okey, ikey)] = None

        else:
            msg = "Unsupported return format '%s." % return_format
            raise NotImplementedError(msg)

        if mode == 'fwd':
            input_list, output_list = wrt, of
            input_vec, output_vec = vec_dresid, vec_doutput
        else:
            input_list, output_list = of, wrt
            input_vec, output_vec = vec_doutput, vec_dresid

        # TODO : Parallel adjoint setup loop goes here.
        # NOTE : Until we support it, we will just limit ourselves to the
        # 'linear' vector.
        vecname = 'linear'
        dinputs = input_vec[vecname]
        doutputs = output_vec[vecname]

        # If Forward mode, solve linear system for each 'wrt'
        # If Adjoint mode, solve linear system for each 'of'
        for input_name in input_list:

<<<<<<< HEAD
            flat_view = dinputs._views_flat[input_name]
            n_in = len(flat_view)
            for idx in range(n_in):
=======
            for idx in range(dinputs._idxs[input_name] + 1):
>>>>>>> 38618056

                # Maybe we don't need to clean up so much at the beginning,
                # since we clean this every time.
                dinputs.set_const(0.0)

                # Dictionary access returns a scaler for 1d input, and we
                # need a vector for clean code, so use _views_flat.
<<<<<<< HEAD
                flat_view[idx] = 1.0
=======
                dinputs._views_flat[input_name][idx] = 1.0
>>>>>>> 38618056

                # The root system solves here.
                root._solve_linear([vecname], mode)

                # Pull out the answers and pack them into our data structure.
                for output_name in output_list:

                    deriv_val = doutputs._views_flat[output_name]
                    len_val = len(deriv_val)

                    if return_format == 'flat_dict':
                        if mode == 'fwd':

                            key = (output_name, input_name)

                            if totals[key] is None:
<<<<<<< HEAD
                                totals[key] = np.zeros((len_val, n_in))
=======
                                totals[key] = np.zeros((len_val, 1))
>>>>>>> 38618056
                            totals[key][:, idx] = deriv_val

                        else:

                            key = (input_name, output_name)

                            if totals[key] is None:
<<<<<<< HEAD
                                totals[key] = np.zeros((n_in, len_val))
=======
                                totals[key] = np.zeros((1, len_val))
>>>>>>> 38618056
                            totals[key][idx, :] = deriv_val

        return totals<|MERGE_RESOLUTION|>--- conflicted
+++ resolved
@@ -350,26 +350,16 @@
         # If Forward mode, solve linear system for each 'wrt'
         # If Adjoint mode, solve linear system for each 'of'
         for input_name in input_list:
-
-<<<<<<< HEAD
             flat_view = dinputs._views_flat[input_name]
             n_in = len(flat_view)
             for idx in range(n_in):
-=======
-            for idx in range(dinputs._idxs[input_name] + 1):
->>>>>>> 38618056
-
                 # Maybe we don't need to clean up so much at the beginning,
                 # since we clean this every time.
                 dinputs.set_const(0.0)
 
                 # Dictionary access returns a scaler for 1d input, and we
                 # need a vector for clean code, so use _views_flat.
-<<<<<<< HEAD
                 flat_view[idx] = 1.0
-=======
-                dinputs._views_flat[input_name][idx] = 1.0
->>>>>>> 38618056
 
                 # The root system solves here.
                 root._solve_linear([vecname], mode)
@@ -386,11 +376,7 @@
                             key = (output_name, input_name)
 
                             if totals[key] is None:
-<<<<<<< HEAD
                                 totals[key] = np.zeros((len_val, n_in))
-=======
-                                totals[key] = np.zeros((len_val, 1))
->>>>>>> 38618056
                             totals[key][:, idx] = deriv_val
 
                         else:
@@ -398,11 +384,7 @@
                             key = (input_name, output_name)
 
                             if totals[key] is None:
-<<<<<<< HEAD
                                 totals[key] = np.zeros((n_in, len_val))
-=======
-                                totals[key] = np.zeros((1, len_val))
->>>>>>> 38618056
                             totals[key][idx, :] = deriv_val
 
         return totals