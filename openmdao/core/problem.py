"""Define the Problem class and a FakeComm class for non-MPI users."""

from __future__ import division
from collections import OrderedDict, defaultdict, namedtuple
from itertools import product
import sys

from six import iteritems, iterkeys
from six.moves import range

import numpy as np
import scipy.sparse as sparse

from openmdao.approximation_schemes.finite_difference import FiniteDifference, DEFAULT_FD_OPTIONS
from openmdao.components.deprecated_component import Component as DepComponent
from openmdao.core.component import Component
from openmdao.core.driver import Driver
from openmdao.core.explicitcomponent import ExplicitComponent
from openmdao.core.group import Group
from openmdao.core.indepvarcomp import IndepVarComp
from openmdao.error_checking.check_config import check_config, compute_sys_graph, \
    get_relevant_vars

from openmdao.utils.general_utils import warn_deprecation
from openmdao.utils.mpi import MPI, FakeComm
from openmdao.vectors.default_vector import DefaultVector
try:
    from openmdao.vectors.petsc_vector import PETScVector
except ImportError:
    PETScVector = None

from openmdao.utils.name_maps import rel_key2abs_key, rel_name2abs_name

ErrorTuple = namedtuple('ErrorTuple', ['forward', 'reverse', 'forward_reverse'])
MagnitudeTuple = namedtuple('MagnitudeTuple', ['forward', 'reverse', 'fd'])


class Problem(object):
    """
    Top-level container for the systems and drivers.

    Attributes
    ----------
    model : <System>
        Pointer to the top-level <System> object (root node in the tree).
    comm : MPI.Comm or <FakeComm>
        The global communicator.
    driver : <Driver>
        Slot for the driver. The default driver is `Driver`, which just runs
        the model once.
    _mode : 'fwd' or 'rev'
        Derivatives calculation mode, 'fwd' for forward, and 'rev' for
        reverse (adjoint).
    _use_ref_vector : bool
        If True, allocate vectors to store ref. values.
    _solver_print_cache : list
        Allows solver iprints to be set to requested values after setup calls.
    """

    def __init__(self, model=None, comm=None, use_ref_vector=True, root=None):
        """
        Initialize attributes.

        Parameters
        ----------
        model : <System> or None
            Pointer to the top-level <System> object (root node in the tree).
        comm : MPI.Comm or <FakeComm> or None
            The global communicator.
        use_ref_vector : bool
            If True, allocate vectors to store ref. values.
        root : <System> or None
            Deprecated kwarg for `model`.
        """
        if comm is None:
            try:
                from mpi4py import MPI
                comm = MPI.COMM_WORLD
            except ImportError:
                comm = FakeComm()

        if root is not None:
            if model is not None:
                raise ValueError("cannot specify both `root` and `model`. `root` has been "
                                 "deprecated, please use model")

            warn_deprecation("The 'root' argument provides backwards compatibility "
                             "with OpenMDAO <= 1.x ; use 'model' instead.")

            model = root

        if model is None:
            model = Group()

        self.model = model
        self.comm = comm
        self.driver = Driver()

        self._use_ref_vector = use_ref_vector
        self._solver_print_cache = []

        self._mode = None  # mode is assigned in setup()

    def __getitem__(self, name):
        """
        Get an output/input variable.

        Parameters
        ----------
        name : str
            Promoted or relative variable name in the root system's namespace.

        Returns
        -------
        float or ndarray
            the requested output/input variable.
        """
        if name in self.model._outputs:
            return self.model._outputs[name]
        elif name in self.model._inputs:
            return self.model._inputs[name]
        else:
            msg = 'Variable name "{}" not found.'
            raise KeyError(msg.format(name))

    def __setitem__(self, name, value):
        """
        Set an output/input variable.

        Parameters
        ----------
        name : str
            Promoted or relative variable name in the root system's namespace.
        value : float or ndarray or list
            value to set this variable to.
        """
        if name in self.model._outputs:
            self.model._outputs[name] = value
        elif name in self.model._inputs:
            self.model._inputs[name] = value
        else:
            msg = 'Variable name "{}" not found.'
            raise KeyError(msg.format(name))

    @property
    def root(self):
        """
        Provide 'root' property for backwards compatibility.

        Returns
        -------
        <Group>
            reference to the 'model' property.
        """
        warn_deprecation("The 'root' property provides backwards compatibility "
                         "with OpenMDAO <= 1.x ; use 'model' instead.")
        return self.model

    @root.setter
    def root(self, model):
        """
        Provide for setting the 'root' property for backwards compatibility.

        Parameters
        ----------
        model : <Group>
            reference to a <Group> to be assigned to the 'model' property.
        """
        warn_deprecation("The 'root' property provides backwards compatibility "
                         "with OpenMDAO <= 1.x ; use 'model' instead.")
        self.model = model

    def run_model(self):
        """
        Run the model by calling the root system's solve_nonlinear.

        Returns
        -------
        boolean
            Failure flag; True if failed to converge, False is successful.
        float
            relative error.
        float
            absolute error.
        """
        if self._mode is None:
            raise RuntimeError("The `setup` method must be called before `run_model`.")

        return self.model.run_solve_nonlinear()

    def run_driver(self):
        """
        Run the driver on the model.

        Returns
        -------
        boolean
            Failure flag; True if failed to converge, False is successful.
        """
        if self._mode is None:
            raise RuntimeError("The `setup` method must be called before `run_driver`.")

        with self.model._scaled_context_all():
            return self.driver.run()

    def run_once(self):
        """
        Backward compatible call for run_model.

        Returns
        -------
        boolean
            Failure flag; True if failed to converge, False is successful.
        float
            relative error.
        float
            absolute error.
        """
        warn_deprecation("The 'run_once' method provides backwards compatibility with "
                         "OpenMDAO <= 1.x ; use 'run_model' instead.")

        return self.run_model()

    def run(self):
        """
        Backward compatible call for run_driver.

        Returns
        -------
        boolean
            Failure flag; True if failed to converge, False is successful.
        """
        warn_deprecation("The 'run' method provides backwards compatibility with "
                         "OpenMDAO <= 1.x ; use 'run_driver' instead.")

        return self.run_driver()

    def setup(self, vector_class=DefaultVector, check=True, logger=None, mode='auto',
              force_alloc_complex=False):
        """
        Set up everything.

        Parameters
        ----------
        vector_class : type
            reference to an actual <Vector> class; not an instance.
        check : boolean
            whether to run error check after setup is complete.
        logger : object
            Object for logging config checks if check is True.
        mode : string
            Derivatives calculation mode, 'fwd' for forward, and 'rev' for
            reverse (adjoint). Default is 'auto', which lets OpenMDAO choose
            the best mode for your problem.
        force_alloc_complex : bool
            Force allocation of imaginary part in nonlinear vectors. OpenMDAO can generally
            detect when you need to do this, but in some cases (e.g., complex step is used
            after a reconfiguration) you may need to set this to True.

        Returns
        -------
        self : <Problem>
            this enables the user to instantiate and setup in one line.
        """
        model = self.model
        comm = self.comm

        # PETScVector is required for MPI
        if PETScVector and comm.size > 1 and vector_class is not PETScVector:
            msg = ("The `vector_class` argument must be `PETScVector` when "
                   "running in parallel under MPI but '%s' was specified."
                   % vector_class.__name__)
            raise ValueError(msg)

        if mode not in ['fwd', 'rev', 'auto']:
            msg = "Unsupported mode: '%s'" % mode
            raise ValueError(msg)

        if mode == 'auto':
            mode = 'rev'
        self._mode = mode

        model._setup(comm, vector_class, 'full', force_alloc_complex=force_alloc_complex)
        self.driver._setup_driver(self)

        self._relevant = self._compute_relevance()

        # Now that setup has been called, we can set the iprints.
        for items in self._solver_print_cache:
            self.set_solver_print(level=items[0], depth=items[1], type_=items[2])

        if check and comm.rank == 0:
            check_config(self, logger)

        return self

    def _compute_relevance(self):
        sys_graph = compute_sys_graph(self.model, self.model._conn_global_abs_in2out,
                                      comps_only=True, save_vars=True)
        return get_relevant_vars(sys_graph,
                                 self.driver._designvars,
                                 self.driver._responses)

    def check_partials(self, out_stream=sys.stdout, comps=None, compact_print=False,
                       abs_err_tol=1e-6, rel_err_tol=1e-6, global_options=None,
                       force_dense=True):
        """
        Check partial derivatives comprehensively for all components in your model.

        Parameters
        ----------
        out_stream : file_like
            Where to send human readable output. Default is sys.stdout. Set to None to suppress.
        comps : None or list_like
            List of component names to check the partials of (all others will be skipped). Set to
             None (default) to run all components.
        compact_print : bool
            Set to True to just print the essentials, one line per unknown-param pair.
        abs_err_tol : float
            Threshold value for absolute error.  Errors about this value will have a '*' displayed
            next to them in output, making them easy to search for. Default is 1.0E-6.
        rel_err_tol : float
            Threshold value for relative error.  Errors about this value will have a '*' displayed
            next to them in output, making them easy to search for. Note at times there may be a
            significant relative error due to a minor absolute error.  Default is 1.0E-6.
        global_options : dict
            Dictionary of options that override options specified in ALL components. Only
            'form', 'step', 'step_calc', and 'method' can be specified in this way.
        force_dense : bool
            If True, analytic derivatives will be coerced into arrays.

        Returns
        -------
        dict of dicts of dicts
            First key:
                is the component name;
            Second key:
                is the (output, input) tuple of strings;
            Third key:
                is one of ['rel error', 'abs error', 'magnitude', 'J_fd', 'J_fwd', 'J_rev'];

            For 'rel error', 'abs error', 'magnitude' the value is: A tuple containing norms for
                forward - fd, adjoint - fd, forward - adjoint.
            For 'J_fd', 'J_fwd', 'J_rev' the value is: A numpy array representing the computed
                Jacobian for the three different methods of computation.
        """
        if not global_options:
            global_options = DEFAULT_FD_OPTIONS.copy()
            global_options['method'] = 'fd'

        if global_options['method'] == 'fd':
            scheme = FiniteDifference
        else:
            raise ValueError('Unrecognized method: "{}"'.format(global_options['method']))

        model = self.model

        # TODO: Once we're tracking iteration counts, run the model if it has not been run before.

        all_comps = model.system_iter(typ=Component, include_self=True)
        if comps is None:
            comps = [comp for comp in all_comps]
        else:
            all_comp_names = {c.pathname for c in all_comps}
            requested = set(comps)
            extra = requested.difference(all_comp_names)
            if extra:
                msg = 'The following are not valid comp names: {}'.format(sorted(list(extra)))
                raise ValueError(msg)
            comps = [model.get_subsystem(c_name) for c_name in comps]

        current_mode = self._mode
        self.set_solver_print(level=0)

        # This is a defaultdict of (defaultdict of dicts).
        partials_data = defaultdict(lambda: defaultdict(dict))

        # Caching current point to restore after setups.
        input_cache = model._inputs._clone()
        output_cache = model._outputs._clone()

        # Analytic Jacobians
        for mode in ('fwd', 'rev'):
            model._inputs.set_vec(input_cache)
            model._outputs.set_vec(output_cache)
            # Make sure we're in a valid state
            model.run_apply_nonlinear()
            model.run_linearize()

            jac_key = 'J_' + mode

            for comp in comps:

                # Skip IndepVarComps
                if isinstance(comp, IndepVarComp):
                    continue

                explicit = isinstance(comp, ExplicitComponent)
                deprecated = isinstance(comp, DepComponent)
                matrix_free = comp.matrix_free
                c_name = comp.pathname

                # TODO: Check deprecated deriv_options.

                with comp._unscaled_context():
                    subjacs = comp._jacobian._subjacs
                    if explicit:
                        comp._negate_jac()

                    of_list = list(comp._var_allprocs_prom2abs_list['output'].keys())
                    wrt_list = list(comp._var_allprocs_prom2abs_list['input'].keys())

                    # The only outputs in wrt should be implicit states.
                    if deprecated:
                        wrt_list.extend(comp._state_names)
                    elif not explicit:
                        wrt_list.extend(of_list)

                    # Matrix-free components need to calculate their Jacobian by matrix-vector
                    # product.
                    if matrix_free:

                        dstate = comp._vectors['output']['linear']
                        if mode == 'fwd':
                            dinputs = comp._vectors['input']['linear']
                            doutputs = comp._vectors['residual']['linear']
                            in_list = wrt_list
                            out_list = of_list
                        else:
                            dinputs = comp._vectors['residual']['linear']
                            doutputs = comp._vectors['input']['linear']
                            in_list = of_list
                            out_list = wrt_list

                        for inp in in_list:
                            inp_abs = rel_name2abs_name(comp, inp)

                            try:
                                flat_view = dinputs._views_flat[inp_abs]
                            except KeyError:
                                # Implicit state
                                flat_view = dstate._views_flat[inp_abs]

                            n_in = len(flat_view)
                            for idx in range(n_in):

                                dinputs.set_const(0.0)
                                dstate.set_const(0.0)

                                # TODO - Sort out the minus sign difference.
                                perturb = 1.0 if (deprecated or not explicit) else -1.0

                                # Dictionary access returns a scaler for 1d input, and we
                                # need a vector for clean code, so use _views_flat.
                                flat_view[idx] = perturb

                                # Matrix Vector Product
                                comp._apply_linear(['linear'], mode)

                                for out in out_list:
                                    out_abs = rel_name2abs_name(comp, out)

                                    try:
                                        derivs = doutputs._views_flat[out_abs]
                                    except KeyError:
                                        # Implicit state
                                        derivs = dstate._views_flat[out_abs]

                                    if mode == 'fwd':
                                        key = out, inp
                                        deriv = partials_data[c_name][key]

                                        # Allocate first time
                                        if jac_key not in deriv:
                                            shape = (len(derivs), n_in)
                                            deriv[jac_key] = np.zeros(shape)

                                        deriv[jac_key][:, idx] = derivs

                                    else:
                                        key = inp, out
                                        deriv = partials_data[c_name][key]

                                        # Allocate first time
                                        if jac_key not in deriv:
                                            shape = (n_in, len(derivs))
                                            deriv[jac_key] = np.zeros(shape)

                                        deriv[jac_key][idx, :] = derivs

                    # These components already have a Jacobian with calculated derivatives.
                    else:

                        for rel_key in product(of_list, wrt_list):
                            abs_key = rel_key2abs_key(comp, rel_key)
                            of, wrt = abs_key

                            # No need to calculate partials; they are already stored
                            deriv_value = subjacs.get(abs_key)

                            if deriv_value is None:
                                # Missing derivatives are assumed 0.
                                try:
                                    in_size = np.prod(comp._var_abs2meta['input'][wrt]['shape'])
                                except KeyError:
                                    in_size = np.prod(comp._var_abs2meta['output'][wrt]['shape'])

                                out_size = np.prod(comp._var_abs2meta['output'][of]['shape'])
                                deriv_value = np.zeros((out_size, in_size))

                            if force_dense:
                                if isinstance(deriv_value, list):
                                    try:
                                        in_size = np.prod(
                                            comp._var_abs2meta['input'][wrt]['shape'])
                                    except KeyError:
                                        in_size = np.prod(
                                            comp._var_abs2meta['output'][wrt]['shape'])
                                    out_size = np.prod(comp._var_abs2meta['output'][of]['shape'])
                                    tmp_value = np.zeros((out_size, in_size))
                                    jac_val, jac_i, jac_j = deriv_value
                                    # if a scalar value is provided (in declare_partials),
                                    # expand to the correct size array value for zipping
                                    if jac_val.size == 1:
                                        jac_val = jac_val * np.ones(jac_i.size)
                                    for i, j, val in zip(jac_i, jac_j, jac_val):
                                        tmp_value[i, j] += val
                                    deriv_value = tmp_value

                                elif sparse.issparse(deriv_value):
                                    deriv_value = deriv_value.todense()

                            partials_data[c_name][rel_key][jac_key] = deriv_value.copy()

                    if explicit:
                        comp._negate_jac()

        model._inputs.set_vec(input_cache)
        model._outputs.set_vec(output_cache)
        model.run_apply_nonlinear()

        # Finite Difference (or TODO: Complex Step) to calculate Jacobian
        jac_key = 'J_fd'
        for comp in comps:

            c_name = comp.pathname

            # Skip IndepVarComps
            if isinstance(comp, IndepVarComp):
                continue

            subjac_info = comp._subjacs_info
            explicit = isinstance(comp, ExplicitComponent)
            deprecated = isinstance(comp, DepComponent)
            approximation = scheme()

            of = list(comp._var_allprocs_prom2abs_list['output'].keys())
            wrt = list(comp._var_allprocs_prom2abs_list['input'].keys())

            # The only outputs in wrt should be implicit states.
            if deprecated:
                wrt.extend(comp._state_names)
            elif not explicit:
                wrt.extend(of)

            for rel_key in product(of, wrt):
                abs_key = rel_key2abs_key(comp, rel_key)
                approximation.add_approximation(abs_key, global_options)

            approx_jac = {}
            approximation._init_approximations()

            # Peform the FD here.
            approximation.compute_approximations(comp, jac=approx_jac)

            for rel_key, partial in iteritems(approx_jac):
                abs_key = rel_key2abs_key(comp, rel_key)
                # Since all partials for outputs for explicit comps are declared, assume anything
                # missing is an input deriv.
                if explicit and abs_key[1] in comp._var_abs_names['input']:
                    partials_data[c_name][rel_key][jac_key] = -partial
                else:
                    partials_data[c_name][rel_key][jac_key] = partial

        # Conversion of defaultdict to dicts
        partials_data = {comp_name: dict(outer) for comp_name, outer in iteritems(partials_data)}

        _assemble_derivative_data(partials_data, rel_err_tol, abs_err_tol, out_stream,
                                  compact_print, comps, global_options)

        return partials_data

    def compute_total_derivs(self, of=None, wrt=None, return_format='flat_dict'):
        """
        Compute derivatives of desired quantities with respect to desired inputs.

        Parameters
        ----------
        of : list of variable name strings or None
            Variables whose derivatives will be computed. Default is None, which
            uses the driver's objectives and constraints.
        wrt : list of variable name strings or None
            Variables with respect to which the derivatives will be computed.
            Default is None, which uses the driver's desvars.
        return_format : string
            Format to return the derivatives. Default is a 'flat_dict', which
            returns them in a dictionary whose keys are tuples of form (of, wrt).

        Returns
        -------
        derivs : object
            Derivatives in form requested by 'return_format'.
        """
        with self.model._scaled_context_all():
            totals = self._compute_total_derivs(of=of, wrt=wrt, return_format=return_format,
                                                global_names=False)

        return totals

    def _compute_total_derivs(self, of=None, wrt=None, return_format='flat_dict',
                              global_names=True):
        """
        Compute derivatives of desired quantities with respect to desired inputs.

        Parameters
        ----------
        of : list of variable name strings or None
            Variables whose derivatives will be computed. Default is None, which
            uses the driver's objectives and constraints.
        wrt : list of variable name strings or None
            Variables with respect to which the derivatives will be computed.
            Default is None, which uses the driver's desvars.
        return_format : string
            Format to return the derivatives. Default is a 'flat_dict', which
            returns them in a dictionary whose keys are tuples of form (of, wrt).
        global_names : bool
            Set to True when passing in global names to skip some translation steps.

        Returns
        -------
        derivs : object
            Derivatives in form requested by 'return_format'.
        """
        model = self.model
        mode = self._mode
        vec_dinput = model._vectors['input']
        vec_doutput = model._vectors['output']
        vec_dresid = model._vectors['residual']
        nproc = self.comm.size
        iproc = model.comm.rank
<<<<<<< HEAD
        sizes = model._var_sizes['output']
        relevant = self._relevant
=======
        approx = model._owns_approx_jac
        fwd = (mode == 'fwd') or approx
>>>>>>> dc7243fc

        # TODO - Pull 'of' and 'wrt' from driver if unspecified.
        if wrt is None:
            raise NotImplementedError("Need to specify 'wrt' for now.")
        if of is None:
            raise NotImplementedError("Need to specify 'of' for now.")

        # A number of features will need to be supported here as development
        # goes forward.
        # -------------------------------------------------------------------
        # TODO: Support parallel adjoint and parallel forward derivatives
        #       Aside: how are they specified, and do we have to pick up any
        #       that are missed?
        # TODO: Support constraint sparsity (i.e., skip in/out that are not
        #       relevant for this constraint) (desvars too?)
        # TODO: Don't calculate for inactive constraints
        # -------------------------------------------------------------------

        # Prepare model for calculation by cleaning out the derivatives
        # vectors.
        for subname in vec_dinput:

            # TODO: Do all three deriv vectors have the same keys?

            # Skip nonlinear because we don't need to mess with it?
            if subname == 'nonlinear':
                continue

            vec_dinput[subname].set_const(0.0)
            vec_doutput[subname].set_const(0.0)
            vec_dresid[subname].set_const(0.0)

        # Linearize Model
        model._linearize()

        # Create data structures (and possibly allocate space) for the total
        # derivatives that we will return.
        totals = OrderedDict()
        if return_format == 'flat_dict':
            for okey in of:
                for ikey in wrt:
                    totals[(okey, ikey)] = None
<<<<<<< HEAD
=======

>>>>>>> dc7243fc
        elif return_format == 'dict':
            for okey in of:
                totals[okey] = OrderedDict()
                for ikey in wrt:
                    totals[okey][ikey] = None
<<<<<<< HEAD
=======

>>>>>>> dc7243fc
        else:
            msg = "Unsupported return format '%s." % return_format
            raise NotImplementedError(msg)

        # Convert of and wrt names from promoted to unpromoted
        # (which is absolute path since we're at the top)
        oldwrt, oldof = wrt, of
        if not global_names:
            of = [model._var_allprocs_prom2abs_list['output'][name][0]
                  for name in oldof]

            wrt = [model._var_allprocs_prom2abs_list['output'][name][0]
                   for name in oldwrt]

        if fwd:
            input_list, output_list = wrt, of
            old_input_list, old_output_list = oldwrt, oldof
            input_vec, output_vec = vec_dresid, vec_doutput
            input_vois = self.driver._designvars
            output_vois = self.driver._responses
        else:  # rev
            input_list, output_list = of, wrt
            old_input_list, old_output_list = oldof, oldwrt
            input_vec, output_vec = vec_doutput, vec_dresid
            input_vois = self.driver._responses
            output_vois = self.driver._designvars

<<<<<<< HEAD
        voi_lists = defaultdict(list)
        v2rhs_name = {}
        for i, name in enumerate(input_list):
            if name in input_vois:
                grp = input_vois[name]['rhs_group']
            else:
                grp = None
            if grp is None:
                if name in voi_lists:
                    raise RuntimeError("Variable name '%s' matches an rhs_group name." %
                                       name)
                voi_lists[name].append((name, old_input_list[i]))
                v2rhs_name[name] = 'linear'
            else:
                voi_lists[grp].append((name, old_input_list[i]))
                v2rhs_name[name] = name

        rhs_groups = sorted(set(v2rhs_name.values()))

        for rhs_name, vois in iteritems(voi_lists):
            voi_info = {}
            old_size = None

            # If Forward mode, solve linear system for each 'wrt'
            # If Adjoint mode, solve linear system for each 'of'
            for input_name, old_input_name in vois:
                vecname = v2rhs_name[input_name]
                dinputs = input_vec[vecname]
                doutputs = output_vec[vecname]

=======
        # TODO : Parallel adjoint setup loop goes here.
        # NOTE : Until we support it, we will just limit ourselves to the
        # 'linear' vector.
        vecname = 'linear'
        dinputs = input_vec[vecname]
        doutputs = output_vec[vecname]

        # Solve for derivs with the approximation_scheme.
        # This cuts out the middleman by grabbing the Jacobian directly after linearization.
        if approx:

            # Re-initialize so that it is clean.
            if model._approx_schemes:
                method = list(model._approx_schemes.keys())[0]
                model.approx_total_derivs(method=method)
            else:
                model.approx_total_derivs(method='fd')

            # Initialization based on driver (or user) -requested "of" and "wrt".
            if not model._owns_approx_jac or model._owns_approx_of != set(of) \
               or model._owns_approx_wrt != set(wrt):
                model._owns_approx_of = set(of)
                model._owns_approx_wrt = set(wrt)

            model._setup_jacobians(recurse=False)

            model._linearize()
            approx_jac = model._jacobian._subjacs

            if return_format == 'flat_dict':
                for icount, input_name in enumerate(input_list):
                    for ocount, output_name in enumerate(output_list):
                        okey = old_output_list[ocount]
                        ikey = old_input_list[icount]
                        totals[okey, ikey] = -approx_jac[output_name, input_name]

            elif return_format == 'dict':
                for icount, input_name in enumerate(input_list):
                    for ocount, output_name in enumerate(output_list):
                        okey = old_output_list[ocount]
                        ikey = old_input_list[icount]
                        totals[okey][ikey] = -approx_jac[output_name, input_name]

        # Solve for derivs using linear solver.
        else:
            # If Forward mode, solve linear system for each 'wrt'
            # If Adjoint mode, solve linear system for each 'of'
            for icount, input_name in enumerate(input_list):
                # Dictionary access returns a scaler for 1d input, and we
                # need a vector for clean code, so use _views_flat.
                flat_view = dinputs._views_flat[input_name]
>>>>>>> dc7243fc
                in_var_idx = model._var_allprocs_abs2idx['output'][input_name]
                in_var_meta = model._var_allprocs_abs2meta['output'][input_name]
                start = np.sum(sizes[:iproc, in_var_idx])
                end = np.sum(sizes[:iproc + 1, in_var_idx])

                in_idxs = None
                if input_name in input_vois:
                    in_voi_meta = input_vois[input_name]
                    if 'indices' in in_voi_meta:
                        in_idxs = in_voi_meta['indices']

                dup = not in_var_meta['distributed']
                if in_idxs is not None:
                    irange = in_idxs
                    loc_size = new_size = len(in_idxs)
                else:
                    new_size = in_var_meta['global_size']
                    irange = list(range(new_size))
                    loc_size = end - start

                if old_size is None:
                    old_size = new_size
                elif old_size != new_size:
                    raise RuntimeError("Indices within the same VOI group must be "
                                       "the same size, but in the group %s, %d != %d" %
                                       (vecname, old_size, new_size))

                if loc_size == 0:
                    # var is not local. get size of var in owned proc
                    for rank in range(nproc):
                        sz = sizes[rank, in_var_idx]
                        if sz > 0:
                            loc_size = sz
                            break

                voi_info[input_name] = (dinputs, doutputs, irange, loc_size, start, end, dup)

            loc_idxs = defaultdict(lambda: -1)

            # at this point, we know that for all vars in the current
            # group of interest, the number of indices is the same. We loop
            # over the *size* of the indices and use the loop index to look
            # up the actual indices for the current members of the group
            # of interest.
            for i in range(len(irange)):
                # this sets dinputs for the current rhs_group to 0
                voi_info[vois[0][0]][0].set_const(0.0)

                for input_name, old_input_name in vois:
                    dinputs, doutputs, idxs, loc_size, start, end, dup = voi_info[input_name]
                    idx = idxs[i]

                    if idx < 0:
                        idx += end
                    if start <= idx < end and input_name in dinputs._views_flat:
                        # Dictionary access returns a scaler for 1d input, and we
                        # need a vector for clean code, so use _views_flat.
                        dinputs._views_flat[input_name][idx - start] = 1.0

                model._solve_linear(rhs_groups, mode)

<<<<<<< HEAD
                for input_name, old_input_name in vois:
                    dinputs, doutputs, irange, loc_size, start, end, dup = voi_info[input_name]
                    idx = irange[i]
                    # the 'store' flag is here so that we properly initialize
=======
                    # The 'store' flag is here so that we properly initialize
>>>>>>> dc7243fc
                    # totals to zeros instead of None in those cases when none
                    # of the specified indices are within the range of interest
                    # for this proc.
                    store = True if start <= idx < end else dup
                    if store:
                        loc_idxs[input_name] += 1
                    loc_idx = loc_idxs[input_name]

                    # Pull out the answers and pack into our data structure.
                    for ocount, output_name in enumerate(output_list):
                        out_var_idx = model._var_allprocs_abs2idx['output'][output_name]
<<<<<<< HEAD
                        if output_name in doutputs._views_flat:
                            deriv_val = doutputs._views_flat[output_name]
                            size = deriv_val.size
                        else:
                            deriv_val = None

=======
                        deriv_val = doutputs._views_flat[output_name]
>>>>>>> dc7243fc
                        out_idxs = None
                        if output_name in output_vois:
                            out_voi_meta = output_vois[output_name]
                            if 'indices' in out_voi_meta:
                                out_idxs = out_voi_meta['indices']

                        if out_idxs is not None:
<<<<<<< HEAD
                            size = out_idxs.size
                            if deriv_val is not None:
                                deriv_val = deriv_val[out_idxs]

                        if dup and nproc > 1:
                            root = np.min(np.nonzero(sizes[:, out_var_idx])[0][0])
                            if deriv_val is None:
                                if out_idxs is not None:
                                    sz = size
                                else:
                                    sz = sizes[root, out_var_idx]
                                deriv_val = np.empty(sz, dtype=float)
                            self.comm.Bcast(deriv_val, root=root)

                        len_val = len(deriv_val)

                        if return_format == 'flat_dict':
                            if fwd:
                                key = (old_output_list[ocount], old_input_name)
=======
                            deriv_val = deriv_val[out_idxs]
                        len_val = len(deriv_val)

                        if dup and nproc > 1:
                            self.comm.Bcast(deriv_val, root=np.min(np.nonzero(
                                model._var_sizes['output'][:, out_var_idx])[0][0]))

                        if return_format == 'flat_dict':
                            if fwd:
                                key = (old_output_list[ocount],
                                       old_input_list[icount])
>>>>>>> dc7243fc

                                if totals[key] is None:
                                    totals[key] = np.zeros((len_val, loc_size))
                                if store:
                                    totals[key][:, loc_idx] = deriv_val
<<<<<<< HEAD

                            else:
                                key = (old_input_name, old_output_list[ocount])

                                if totals[key] is None:
                                    totals[key] = np.zeros((loc_size, len_val))
                                if store:
                                    totals[key][loc_idx, :] = deriv_val

                        elif return_format == 'dict':
                            if fwd:
                                okey = old_output_list[ocount]

                                if totals[okey][old_input_name] is None:
                                    totals[okey][old_input_name] = np.zeros((len_val, loc_size))
                                if store:
                                    totals[okey][old_input_name][:, loc_idx] = deriv_val

                            else:
                                ikey = old_output_list[ocount]

                                if totals[old_input_name][ikey] is None:
                                    totals[old_input_name][ikey] = np.zeros((loc_size, len_val))
                                if store:
                                    totals[old_input_name][ikey][loc_idx, :] = deriv_val
=======

                            else:
                                key = (old_input_list[icount],
                                       old_output_list[ocount])

                                if totals[key] is None:
                                    totals[key] = np.zeros((loc_size, len_val))
                                if store:
                                    totals[key][loc_idx, :] = deriv_val

                        elif return_format == 'dict':
                            if fwd:
                                okey = old_output_list[ocount]
                                ikey = old_input_list[icount]

                                if totals[okey][ikey] is None:
                                    totals[okey][ikey] = np.zeros((len_val, loc_size))
                                if store:
                                    totals[okey][ikey][:, loc_idx] = deriv_val

                            else:
                                okey = old_input_list[icount]
                                ikey = old_output_list[ocount]

                                if totals[okey][ikey] is None:
                                    totals[okey][ikey] = np.zeros((loc_size, len_val))
                                if store:
                                    totals[okey][ikey][loc_idx, :] = deriv_val
>>>>>>> dc7243fc

                        else:
                            raise RuntimeError("unsupported return format")

        return totals

    def set_solver_print(self, level=2, depth=1e99, type_='all'):
        """
        Control printing for solvers and subsolvers in the model.

        Parameters
        ----------
        level : int
            iprint level. Set to 2 to print residuals each iteration; set to 1
            to print just the iteration totals; set to 0 to disable all printing
            except for failures, and set to -1 to disable all printing including failures.
        depth : int
            How deep to recurse. For example, you can set this to 0 if you only want
            to print the top level linear and nonlinear solver messages. Default
            prints everything.
        type_ : str
            Type of solver to set: 'LN' for linear, 'NL' for nonlinear, or 'all' for all.
        """
        if (level, depth, type_) not in self._solver_print_cache:
            self._solver_print_cache.append((level, depth, type_))

        self.model._set_solver_print(level=level, depth=depth, type_=type_)


def _assemble_derivative_data(derivative_data, rel_error_tol, abs_error_tol, out_stream,
                              compact_print, system_list, global_options):
    """
    Compute the relative and absolute errors in the given derivatives and print to `out_stream`.

    Parameters
    ----------
    derivative_data : dict
        Dictionary containing derivative information keyed by system name.
    rel_error_tol : float
        Relative error tolerance.
    abs_error_tol : float
        Absolute error tolerance.
    out_stream : File-like
        File-like stream (or None) to which results are written.
    compact_print : bool
        If results should be printed verbosely or in a table.
    system_list : Iterable
        The systems (in the proper order) that were checked.0
    global_options : dict
        Dictionary containing the options for the approximation.
    """
    fd_desc = "{}:{}".format(global_options['method'],
                             global_options['form'])
    if compact_print:
        check_desc = "    (Check Type: {})".format(fd_desc)
        deriv_line = "{0} wrt {1} | {2:.4e} | {3:.4e} | {4:.4e} | {5:.4e} | {6:.4e} | {7:.4e}"\
                     " | {8:.4e} | {9:.4e} | {10:.4e}\n"
    else:
        check_desc = ""

    for system in system_list:
        # No need to see derivatives of IndepVarComps
        if isinstance(system, IndepVarComp):
            continue

        sys_name = system.pathname
        explicit = False

        # Match header to appropriate type.
        if isinstance(system, Component):
            sys_type = 'Component'
            explicit = isinstance(system, ExplicitComponent)
        elif isinstance(system, Group):
            sys_type = 'Group'
        else:
            sys_type = type(system).__name__

        derivatives = derivative_data[sys_name]

        if out_stream:
            out_stream.write('-' * (len(sys_name) + 15) + '\n')
            out_stream.write("{}: '{}'{}\n".format(sys_type, sys_name, check_desc))
            out_stream.write('-' * (len(sys_name) + 15) + '\n')

            if compact_print:
                # Error Header
                header = "{0} wrt {1} | {2} | {3} | {4} | {5} | {6} | {7} | {8} | {9} | {10}\n"\
                    .format(
                        _pad_name('<output>', 13, True),
                        _pad_name('<variable>', 13, True),
                        _pad_name('fwd mag.'),
                        _pad_name('rev mag.'),
                        _pad_name('check mag.'),
                        _pad_name('a(fwd-chk)'),
                        _pad_name('a(rev-chk)'),
                        _pad_name('a(fwd-rev)'),
                        _pad_name('r(fwd-chk)'),
                        _pad_name('r(rev-chk)'),
                        _pad_name('r(fwd-rev)')
                    )
                out_stream.write(header)
                out_stream.write('-' * len(header) + '\n')

        # Sorted keys ensures deterministic ordering
        sorted_keys = sorted(iterkeys(derivatives))

        for of, wrt in sorted_keys:
            derivative_info = derivatives[of, wrt]
            forward = derivative_info['J_fwd']
            reverse = derivative_info['J_rev']
            fd = derivative_info['J_fd']

            fwd_error = np.linalg.norm(forward - fd)
            rev_error = np.linalg.norm(reverse - fd)
            fwd_rev_error = np.linalg.norm(forward - reverse)

            fwd_norm = np.linalg.norm(forward)
            rev_norm = np.linalg.norm(reverse)
            fd_norm = np.linalg.norm(fd)

            derivative_info['abs error'] = abs_err = ErrorTuple(fwd_error, rev_error, fwd_rev_error)
            derivative_info['magnitude'] = magnitude = MagnitudeTuple(fwd_norm, rev_norm, fd_norm)

            if fd_norm == 0.:
                nan = float('nan')
                derivative_info['rel error'] = rel_err = ErrorTuple(nan, nan, nan)
            else:
                derivative_info['rel error'] = rel_err = ErrorTuple(fwd_error / fd_norm,
                                                                    rev_error / fd_norm,
                                                                    fwd_rev_error / fd_norm)

            if out_stream:
                if compact_print:
                    out_stream.write(deriv_line.format(
                        _pad_name(of, 13, True),
                        _pad_name(wrt, 13, True),
                        magnitude.forward,
                        magnitude.reverse,
                        magnitude.fd,
                        abs_err.forward,
                        abs_err.reverse,
                        abs_err.forward_reverse,
                        rel_err.forward,
                        rel_err.reverse,
                        rel_err.forward_reverse,
                    ))
                else:
                    # Magnitudes
                    out_stream.write("  {}: '{}' wrt '{}'\n\n".format(sys_name, of, wrt))
                    out_stream.write('    Forward Magnitude : {:.6e}\n'.format(magnitude.forward))
                    out_stream.write('    Reverse Magnitude : {:.6e}\n'.format(magnitude.reverse))
                    out_stream.write('         Fd Magnitude : {:.6e} ({})\n\n'.format(magnitude.fd,
                                                                                      fd_desc))
                    # Absolute Errors
                    error_descs = ('(Jfor  - Jfd) ', '(Jrev  - Jfd) ', '(Jfor  - Jrev)')
                    for error, desc in zip(abs_err, error_descs):
                        error_str = _format_error(error, abs_error_tol)
                        out_stream.write('    Absolute Error {}: {}\n'.format(desc, error_str))
                    out_stream.write('\n')

                    # Relative Errors
                    for error, desc in zip(rel_err, error_descs):
                        error_str = _format_error(error, rel_error_tol)
                        out_stream.write('    Relative Error {}: {}\n'.format(desc, error_str))
                    out_stream.write('\n')

                    # Raw Derivatives
                    out_stream.write('    Raw Forward Derivative (Jfor)\n\n')
                    out_stream.write(str(forward))
                    out_stream.write('\n\n')

                    out_stream.write('    Raw Reverse Derivative (Jfor)\n\n')
                    out_stream.write(str(reverse))
                    out_stream.write('\n\n')

                    out_stream.write('    Raw FD Derivative (Jfd)\n\n')
                    out_stream.write(str(fd))
                    out_stream.write('\n\n')

                    out_stream.write(' -' * 30 + '\n')


def _pad_name(name, pad_num=10, quotes=False):
    """
    Pad a string so that they all line up when stacked.

    Parameters
    ----------
    name : str
        The string to pad.
    pad_num : int
        The number of total spaces the string should take up.
    quotes : bool
        If name should be quoted.

    Returns
    -------
    str
        Padded string
    """
    l_name = len(name)
    if l_name < pad_num:
        pad = pad_num - l_name
        if quotes:
            pad_str = "'{name}'{sep:<{pad}}"
        else:
            pad_str = "{name}{sep:<{pad}}"
        pad_name = pad_str.format(name=name, sep='', pad=pad)
        return pad_name
    else:
        return '{0}'.format(name)


def _format_error(error, tol):
    """
    Format the error, flagging if necessary.

    Parameters
    ----------
    error : float
        The absolute or relative error.
    tol : float
        Tolerance above which errors are flagged

    Returns
    -------
    str
        Formatted and possibly flagged error.
    """
    if np.isnan(error) or error < tol:
        return '{:.6e}'.format(error)
    return '{:.6e} *'.format(error)<|MERGE_RESOLUTION|>--- conflicted
+++ resolved
@@ -648,13 +648,10 @@
         vec_dresid = model._vectors['residual']
         nproc = self.comm.size
         iproc = model.comm.rank
-<<<<<<< HEAD
         sizes = model._var_sizes['output']
         relevant = self._relevant
-=======
         approx = model._owns_approx_jac
         fwd = (mode == 'fwd') or approx
->>>>>>> dc7243fc
 
         # TODO - Pull 'of' and 'wrt' from driver if unspecified.
         if wrt is None:
@@ -697,19 +694,11 @@
             for okey in of:
                 for ikey in wrt:
                     totals[(okey, ikey)] = None
-<<<<<<< HEAD
-=======
-
->>>>>>> dc7243fc
         elif return_format == 'dict':
             for okey in of:
                 totals[okey] = OrderedDict()
                 for ikey in wrt:
                     totals[okey][ikey] = None
-<<<<<<< HEAD
-=======
-
->>>>>>> dc7243fc
         else:
             msg = "Unsupported return format '%s." % return_format
             raise NotImplementedError(msg)
@@ -737,7 +726,45 @@
             input_vois = self.driver._responses
             output_vois = self.driver._designvars
 
-<<<<<<< HEAD
+        # Solve for derivs with the approximation_scheme.
+        # This cuts out the middleman by grabbing the Jacobian directly after linearization.
+        if approx:
+
+            # Re-initialize so that it is clean.
+            if model._approx_schemes:
+                method = list(model._approx_schemes.keys())[0]
+                model.approx_total_derivs(method=method)
+            else:
+                model.approx_total_derivs(method='fd')
+
+            # Initialization based on driver (or user) -requested "of" and "wrt".
+            if not model._owns_approx_jac or model._owns_approx_of != set(of) \
+               or model._owns_approx_wrt != set(wrt):
+                model._owns_approx_of = set(of)
+                model._owns_approx_wrt = set(wrt)
+
+            model._setup_jacobians(recurse=False)
+
+            model._linearize()
+            approx_jac = model._jacobian._subjacs
+
+            if return_format == 'flat_dict':
+                for icount, input_name in enumerate(input_list):
+                    for ocount, output_name in enumerate(output_list):
+                        okey = old_output_list[ocount]
+                        ikey = old_input_list[icount]
+                        totals[okey, ikey] = -approx_jac[output_name, input_name]
+
+            elif return_format == 'dict':
+                for icount, input_name in enumerate(input_list):
+                    for ocount, output_name in enumerate(output_list):
+                        okey = old_output_list[ocount]
+                        ikey = old_input_list[icount]
+                        totals[okey][ikey] = -approx_jac[output_name, input_name]
+
+            return totals
+
+        # Solve for derivs using linear solver.
         voi_lists = defaultdict(list)
         v2rhs_name = {}
         for i, name in enumerate(input_list):
@@ -768,59 +795,6 @@
                 dinputs = input_vec[vecname]
                 doutputs = output_vec[vecname]
 
-=======
-        # TODO : Parallel adjoint setup loop goes here.
-        # NOTE : Until we support it, we will just limit ourselves to the
-        # 'linear' vector.
-        vecname = 'linear'
-        dinputs = input_vec[vecname]
-        doutputs = output_vec[vecname]
-
-        # Solve for derivs with the approximation_scheme.
-        # This cuts out the middleman by grabbing the Jacobian directly after linearization.
-        if approx:
-
-            # Re-initialize so that it is clean.
-            if model._approx_schemes:
-                method = list(model._approx_schemes.keys())[0]
-                model.approx_total_derivs(method=method)
-            else:
-                model.approx_total_derivs(method='fd')
-
-            # Initialization based on driver (or user) -requested "of" and "wrt".
-            if not model._owns_approx_jac or model._owns_approx_of != set(of) \
-               or model._owns_approx_wrt != set(wrt):
-                model._owns_approx_of = set(of)
-                model._owns_approx_wrt = set(wrt)
-
-            model._setup_jacobians(recurse=False)
-
-            model._linearize()
-            approx_jac = model._jacobian._subjacs
-
-            if return_format == 'flat_dict':
-                for icount, input_name in enumerate(input_list):
-                    for ocount, output_name in enumerate(output_list):
-                        okey = old_output_list[ocount]
-                        ikey = old_input_list[icount]
-                        totals[okey, ikey] = -approx_jac[output_name, input_name]
-
-            elif return_format == 'dict':
-                for icount, input_name in enumerate(input_list):
-                    for ocount, output_name in enumerate(output_list):
-                        okey = old_output_list[ocount]
-                        ikey = old_input_list[icount]
-                        totals[okey][ikey] = -approx_jac[output_name, input_name]
-
-        # Solve for derivs using linear solver.
-        else:
-            # If Forward mode, solve linear system for each 'wrt'
-            # If Adjoint mode, solve linear system for each 'of'
-            for icount, input_name in enumerate(input_list):
-                # Dictionary access returns a scaler for 1d input, and we
-                # need a vector for clean code, so use _views_flat.
-                flat_view = dinputs._views_flat[input_name]
->>>>>>> dc7243fc
                 in_var_idx = model._var_allprocs_abs2idx['output'][input_name]
                 in_var_meta = model._var_allprocs_abs2meta['output'][input_name]
                 start = np.sum(sizes[:iproc, in_var_idx])
@@ -882,14 +856,10 @@
 
                 model._solve_linear(rhs_groups, mode)
 
-<<<<<<< HEAD
                 for input_name, old_input_name in vois:
                     dinputs, doutputs, irange, loc_size, start, end, dup = voi_info[input_name]
                     idx = irange[i]
-                    # the 'store' flag is here so that we properly initialize
-=======
-                    # The 'store' flag is here so that we properly initialize
->>>>>>> dc7243fc
+
                     # totals to zeros instead of None in those cases when none
                     # of the specified indices are within the range of interest
                     # for this proc.
@@ -901,16 +871,12 @@
                     # Pull out the answers and pack into our data structure.
                     for ocount, output_name in enumerate(output_list):
                         out_var_idx = model._var_allprocs_abs2idx['output'][output_name]
-<<<<<<< HEAD
                         if output_name in doutputs._views_flat:
                             deriv_val = doutputs._views_flat[output_name]
                             size = deriv_val.size
                         else:
                             deriv_val = None
 
-=======
-                        deriv_val = doutputs._views_flat[output_name]
->>>>>>> dc7243fc
                         out_idxs = None
                         if output_name in output_vois:
                             out_voi_meta = output_vois[output_name]
@@ -918,7 +884,6 @@
                                 out_idxs = out_voi_meta['indices']
 
                         if out_idxs is not None:
-<<<<<<< HEAD
                             size = out_idxs.size
                             if deriv_val is not None:
                                 deriv_val = deriv_val[out_idxs]
@@ -938,26 +903,11 @@
                         if return_format == 'flat_dict':
                             if fwd:
                                 key = (old_output_list[ocount], old_input_name)
-=======
-                            deriv_val = deriv_val[out_idxs]
-                        len_val = len(deriv_val)
-
-                        if dup and nproc > 1:
-                            self.comm.Bcast(deriv_val, root=np.min(np.nonzero(
-                                model._var_sizes['output'][:, out_var_idx])[0][0]))
-
-                        if return_format == 'flat_dict':
-                            if fwd:
-                                key = (old_output_list[ocount],
-                                       old_input_list[icount])
->>>>>>> dc7243fc
 
                                 if totals[key] is None:
                                     totals[key] = np.zeros((len_val, loc_size))
                                 if store:
                                     totals[key][:, loc_idx] = deriv_val
-<<<<<<< HEAD
-
                             else:
                                 key = (old_input_name, old_output_list[ocount])
 
@@ -974,7 +924,6 @@
                                     totals[okey][old_input_name] = np.zeros((len_val, loc_size))
                                 if store:
                                     totals[okey][old_input_name][:, loc_idx] = deriv_val
-
                             else:
                                 ikey = old_output_list[ocount]
 
@@ -982,37 +931,6 @@
                                     totals[old_input_name][ikey] = np.zeros((loc_size, len_val))
                                 if store:
                                     totals[old_input_name][ikey][loc_idx, :] = deriv_val
-=======
-
-                            else:
-                                key = (old_input_list[icount],
-                                       old_output_list[ocount])
-
-                                if totals[key] is None:
-                                    totals[key] = np.zeros((loc_size, len_val))
-                                if store:
-                                    totals[key][loc_idx, :] = deriv_val
-
-                        elif return_format == 'dict':
-                            if fwd:
-                                okey = old_output_list[ocount]
-                                ikey = old_input_list[icount]
-
-                                if totals[okey][ikey] is None:
-                                    totals[okey][ikey] = np.zeros((len_val, loc_size))
-                                if store:
-                                    totals[okey][ikey][:, loc_idx] = deriv_val
-
-                            else:
-                                okey = old_input_list[icount]
-                                ikey = old_output_list[ocount]
-
-                                if totals[okey][ikey] is None:
-                                    totals[okey][ikey] = np.zeros((loc_size, len_val))
-                                if store:
-                                    totals[okey][ikey][loc_idx, :] = deriv_val
->>>>>>> dc7243fc
-
                         else:
                             raise RuntimeError("unsupported return format")
 
