"""Define a base class for all Drivers in OpenMDAO."""

from six import iteritems

from openmdao.utils.generalized_dict import OptionsDictionary
from openmdao.utils.record_util import create_local_meta, update_local_meta
from openmdao.recorders.recording_manager import RecordingManager


import numpy as np

class Driver(object):
    """
    Top-level container for the systems and drivers.

    Attributes
    ----------
    fail : bool
        Reports whether the driver ran successfully.
    options : <OptionsDictionary>
        Dictionary with general pyoptsparse options.
    _problem : <Problem>
        Pointer to the containing problem.
    supports : <OptionsDictionary>
        Provides a consistant way for drivers to declare what features they support.
    _designvars : dict
        Contains all design variable info.
    _cons : dict
        Contains all constraint info.
    _objs : dict
        Contains all objective info.
    _responses : dict
        Contains all response info.
    """

    def __init__(self):
        """
        Initialize the driver.
        """

        self._rec_mgr = RecordingManager()

        self._problem = None
        self._designvars = None
        self._cons = None
        self._objs = None
        self._responses = None
        self.options = OptionsDictionary()

        # What the driver supports.
        # Note Driver based class supports setting up problems that use every
        # feature, but it doesn't do anything except run the model. This is
        # primarilly for generic testing.
        self.supports = OptionsDictionary()
        self.supports.declare('inequality_constraints', type_=bool, value=True)
        self.supports.declare('equality_constraints', type_=bool, value=True)
        self.supports.declare('linear_constraints', type_=bool, value=True)
        self.supports.declare('two_sided_constraints', type_=bool, value=True)
        self.supports.declare('multiple_objectives', type_=bool, value=True)
        self.supports.declare('integer_design_vars', type_=bool, value=True)
        self.supports.declare('gradients', type_=bool, value=True)
        self.supports.declare('active_set', type_=bool, value=True)

        self.iter_count = 0
        self.metadata = None

        # TODO, support these in Openmdao blue
        # self.supports.declare('integer_design_vars', True)

        self.fail = False

    def add_recorder(self, recorder):
        """
        Adds a recorder to the driver.

        Args
        ----
        recorder : BaseRecorder
           A recorder instance.
        """
        recorder._owners.append(self)
        self._rec_mgr.append(recorder)
        return recorder

    def cleanup(self):
        """ Clean up resources prior to exit. """
        self._rec_mgr.close()

    def _setup_driver(self, problem):
        """
        Prepare the driver for execution.

        This is the final thing to run during setup.

        Parameters
        ----------
        problem : <Problem>
            Pointer to the containing problem.
        """
        self._problem = problem
        model = problem.model

        # Gather up the information for design vars.
        self._designvars = model.get_design_vars(recurse=True)

        self._responses = model.get_responses(recurse=True)
        self._objs = model.get_objectives(recurse=True)
        self._cons = model.get_constraints(recurse=True)
        self._rec_mgr.startup()


    def get_design_var_values(self):
        """
        Return the design variable values.

        This is called to gather the initial design variable state.

        Returns
        -------
        dict
           Dictionary containing values of each design variable.
        """
        vec = self._problem.model._outputs._views_flat
        dv_dict = {}
        for name, meta in iteritems(self._designvars):
            scaler = meta['scaler']
            adder = meta['adder']
            val = vec[name].copy()

            # Scale design variable values
            if adder is not None:
                val += adder
            if scaler is not None:
                val *= scaler

            dv_dict[name] = val

        return dv_dict

    def set_design_var(self, name, value):
        """
        Set the value of a design variable.

        Parameters
        ----------
        name : str
            Global pathname of the design variable.
        value : float or ndarray
            Value for the design variable.
        """
        meta = self._designvars[name]
        scaler = meta['scaler']
        adder = meta['adder']

        # Scale design variable values
        if scaler is not None:
            value *= 1.0 / scaler
        if adder is not None:
            value -= adder

        self._problem.model._outputs._views_flat[name][:] = value

    def get_response_values(self):
        """
        Return response values.

        Returns
        -------
        dict
           Dictionary containing values of each response.
        """
        # TODO: finish this method when we have a driver that requires is.
        pass

    def get_objective_values(self):
        """
        Return objective values.

        Returns
        -------
        dict
           Dictionary containing values of each objective.
        """
        vec = self._problem.model._outputs._views_flat
        obj_dict = {}
        for name, meta in iteritems(self._objs):
            scaler = meta['scaler']
            adder = meta['adder']
            val = vec[name].copy()

            # Scale objectives
            if adder is not None:
                val += adder
            if scaler is not None:
                val *= scaler

            obj_dict[name] = val

        return obj_dict

    def get_constraint_values(self, ctype='all', lintype='all'):
        """
        Return constraint values.

        Parameters
        ----------
        ctype : string
            Default is 'all'. Optionally return just the inequality constraints
            with 'ineq' or the equality constraints with 'eq'.

        lintype : string
            Default is 'all'. Optionally return just the linear constraints
            with 'linear' or the nonlinear constraints with 'nonlinear'.

        Returns
        -------
        dict
           Dictionary containing values of each constraint.
        """
        vec = self._problem.model._outputs._views_flat
        con_dict = {}

        for name, meta in iteritems(self._cons):

            if lintype == 'linear' and meta['linear'] is False:
                continue

            if lintype == 'nonlinear' and meta['linear']:
                continue

            if ctype == 'eq' and meta['equals'] is None:
                continue

            if ctype == 'ineq' and meta['equals'] is not None:
                continue

            scaler = meta['scaler']
            adder = meta['adder']
            val = vec[name].copy()

            # Scale objectives
            if adder is not None:
                val += adder
            if scaler is not None:
                val *= scaler

            # TODO: Need to get the allgathered values? Like:
            # cons[name] = self._get_distrib_var(name, meta, 'constraint')
            con_dict[name] = val

        return con_dict

    def run(self):
        """
        Execute this driver.

        The base `Driver` just runs the model. All other drivers overload
        this method.

        Returns
        -------
        boolean
            Failure flag; True if failed to converge, False is successful.
        """

        # Metadata Setup
        self.iter_count += 1
        metadata = self.metadata = create_local_meta(None, 'Driver')
        # system.ln_solver.local_meta = metadata  # TODO_RECORDER - is this needed?
        update_local_meta(metadata, (self.iter_count,))


        failure_flag = self._problem.model._solve_nonlinear()

        # TODO_RECORDERS: do the equivalent to this
        #         self.rec_mgr.record_iteration(system, metadata)

        # need to record these :

        #     design_vars
        #     response
        #     objectives
        #     constraints

        # We would definitely need driver recording (dvs, responses, ...), and optionally recording of state values in each optimization iteration

<<<<<<< HEAD
        # This is just a hack to do some recording of something
        self.recorders.record_iteration(self, metadata)
=======
        # objective_values = self.get_objective_values()

        self._rec_mgr.record_iteration(self)
>>>>>>> 83e7ef4b

        return failure_flag

    def _compute_total_derivs(self, of=None, wrt=None, return_format='flat_dict',
                              global_names=True):
        """
        Compute derivatives of desired quantities with respect to desired inputs.

        All derivatives are returned using driver scaling.

        Parameters
        ----------
        of : list of variable name strings or None
            Variables whose derivatives will be computed. Default is None, which
            uses the driver's objectives and constraints.
        wrt : list of variable name strings or None
            Variables with respect to which the derivatives will be computed.
            Default is None, which uses the driver's desvars.
        return_format : string
            Format to return the derivatives. Default is a 'flat_dict', which
            returns them in a dictionary whose keys are tuples of form (of, wrt).
        global_names : bool
            Set to True when passing in global names to skip some translation steps.

        Returns
        -------
        derivs : object
            Derivatives in form requested by 'return_format'.
        """
        derivs = self._problem._compute_total_derivs(of=of, wrt=wrt, return_format=return_format,
                                                     global_names=global_names)

        if return_format == 'dict':

            for okey, oval in iteritems(derivs):
                for ikey, val in iteritems(oval):
                    imeta = self._designvars[ikey]
                    ometa = self._responses[okey]

                    iscaler = imeta['scaler']
                    iadder = imeta['adder']
                    oscaler = ometa['scaler']
                    oadder = ometa['adder']

                    # Scale response side
                    if oadder is not None:
                        val += oadder
                    if oscaler is not None:
                        val *= oscaler

                    # Scale design var side
                    if iscaler is not None:
                        val *= 1.0 / iscaler
                    if iadder is not None:
                        val -= iadder

        else:
            msg = "Derivative scaling by the driver only supports the 'dict' format at present."
            raise RuntimeError(msg)

        return derivs<|MERGE_RESOLUTION|>--- conflicted
+++ resolved
@@ -284,14 +284,7 @@
 
         # We would definitely need driver recording (dvs, responses, ...), and optionally recording of state values in each optimization iteration
 
-<<<<<<< HEAD
-        # This is just a hack to do some recording of something
-        self.recorders.record_iteration(self, metadata)
-=======
-        # objective_values = self.get_objective_values()
-
-        self._rec_mgr.record_iteration(self)
->>>>>>> 83e7ef4b
+        self._rec_mgr.record_iteration(self, metadata)
 
         return failure_flag
 
