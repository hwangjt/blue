"""Define the GlobalJacobian class."""
from __future__ import division

import numpy
import scipy.sparse
from six.moves import range

from openmdao.jacobians.jacobian import Jacobian
from openmdao.matrices.dense_matrix import DenseMatrix
from openmdao.utils.generalized_dict import OptionsDictionary


SUBJAC_META_DEFAULTS = {
    'rows': None,
    'cols': None,
    'value': None,
    'approx': None,
    'step': 1.e-3,
    'method': 'FD',
    'form': 'forward',
    'dependent': True,
}


class GlobalJacobian(Jacobian):
    """
    Assemble dense global <Jacobian>.
    """

    def __init__(self, **kwargs):
        """
        Initialize all attributes.

        Parameters
        ----------
        **kwargs : dict
            options dictionary.
        """
        super(GlobalJacobian, self).__init__()
        self.options.declare('matrix_class', value=DenseMatrix,
                             desc='<Matrix> class to use in this <Jacobian>.')
        self.options.update(kwargs)

    def _get_var_range(self, ivar_all, typ):
        """
        Look up the variable name and <Jacobian> index range.

        Parameters
        ----------
        ivar_all : int
            index of a variable in the global ordering.
        typ : str
            'input' or 'output'.

        Returns
        -------
        int
            the starting index in the Jacobian.
        int
            the ending index in the Jacobian.
        """
        sizes_all = self._system._assembler._variable_sizes_all['output']
        iproc = self._system.comm.rank + self._system._mpi_proc_range[0]
        ivar_all0 = self._system._var_allprocs_range['output'][0]

        ind1 = numpy.sum(sizes_all[iproc, ivar_all0:ivar_all])
        ind2 = numpy.sum(sizes_all[iproc, ivar_all0:ivar_all + 1])

        return ind1, ind2

    def _initialize(self):
        """
        Allocate the global matrices.
        """
        # var_indices are the *global* indices for variables on this proc
        system = self._system
        assembler = system._assembler
        var_indices = system._var_myproc_indices
        meta_in = system._var_myproc_metadata['input']
        meta_out = system._var_myproc_metadata['output']
        out_paths = system._var_allprocs_pathnames['output']
        in_paths = system._var_allprocs_pathnames['input']
        out_start, out_end = system._var_allprocs_range['output']
        in_start, in_end = self._system._var_allprocs_range['input']

        self._int_mtx = self.options['matrix_class'](system.comm)
        self._ext_mtx = self.options['matrix_class'](system.comm)

        out_offsets = {i: self._get_var_range(i, 'output')[0]
                       for i in var_indices['output']}
        in_offsets = {i: self._get_var_range(i, 'input')[0]
                      for i in var_indices['input']}
        src_indices = {i: meta_in[j]['indices']
                       for j, i in enumerate(var_indices['input'])}

        start = len(system.pathname) + 1 if system.pathname else 0

        # avoid circular imports
        from openmdao.core.component import Component
        for s in self._system.system_iter(local=True, recurse=True,
                                          include_self=True, typ=Component):
            sub_out_inds = s._var_myproc_indices['output']
            sub_in_inds = s._var_myproc_indices['input']

            for re_idx_all in sub_out_inds:
                re_path = out_paths[re_idx_all - out_start]
                re_unprom = re_path[start:]
                re_offset = out_offsets[re_idx_all]

                for out_idx_all in sub_out_inds:
                    out_path = out_paths[out_idx_all - out_start]
                    key = (re_path, out_path)
                    if key in self._subjacs_info:
                        info, shape = self._subjacs_info[key]
                    else:
                        info = SUBJAC_META_DEFAULTS
                        oname = out_path[start:]
                        shape = (system._outputs._views_flat[re_unprom].size,
                                 system._outputs._views_flat[oname].size)

                    self._int_mtx._add_submat(key, info, re_offset,
                                              out_offsets[out_idx_all],
                                              None, shape)

                for in_idx_all in sub_in_inds:
                    in_path = in_paths[in_idx_all - in_start]
                    key = (re_path, in_path)
                    self._keymap[key] = key
                    if key in self._subjacs_info:
                        info, shape = self._subjacs_info[key]
                    else:
                        info = SUBJAC_META_DEFAULTS
                        iname = in_path[start:]
                        shape = (system._outputs._views_flat[re_unprom].size,
                                 system._inputs._views_flat[iname].size)

                    out_idx_all = assembler._input_src_ids[in_idx_all]
                    if out_start <= out_idx_all < out_end:
                        if src_indices[in_idx_all] is None:
                            self._int_mtx._add_submat(
                                key, info, re_offset, out_offsets[out_idx_all],
                                None, shape)
                        else:
                            # need to add an entry for d(output)/d(source)
                            # instead of d(output)/d(input) when we have
                            # src_indices
                            src = assembler._input_src_ids[in_idx_all]
                            in_path = out_paths[src - out_start]
                            key2 = (key[0], in_path)
                            self._keymap[key] = key2
                            self._int_mtx._add_submat(key2, info, re_offset,
                                                      out_offsets[out_idx_all],
                                                      src_indices[in_idx_all],
                                                      shape)
                    elif out_idx_all != -1:  # skip unconnected inputs
                        self._ext_mtx._add_submat(key, info, re_offset,
                                                  in_offsets[in_idx_all],
                                                  None, shape)

        iproc = self._system.comm.rank + self._system._mpi_proc_range[0]
        out_size = numpy.sum(
            assembler._variable_sizes_all['output'][iproc, out_start:out_end])

        in_size = numpy.sum(
            assembler._variable_sizes_all['input'][iproc, in_start:in_end])

        self._int_mtx._build(out_size, out_size)
        self._ext_mtx._build(out_size, in_size)

    def _update(self):
        """
        Read the user's sub-Jacobians and set into the global matrix.
        """
        # var_var_indices are the *global* indices for variables on this proc
        var_indices = self._system._var_myproc_indices
        var_paths = self._system._var_allprocs_pathnames
        out_start, out_end = self._system._var_allprocs_range['output']
<<<<<<< HEAD
        in_start, in_end = self._system._var_allprocs_range['output']
=======
        in_start, in_end = self._system._var_allprocs_range['input']
>>>>>>> a6370a50
        assembler = self._system._assembler

        for re_idx_all in var_indices['output']:
            re_path = var_paths['output'][re_idx_all - out_start]
            for out_idx_all in var_indices['output']:
                out_path = var_paths['output'][out_idx_all - out_start]
                key = (re_path, out_path)
                if key in self._subjacs:
                    self._int_mtx._update_submat(key, self._subjacs[key])

            for in_idx_all in var_indices['input']:
                in_path = var_paths['input'][in_idx_all - in_start]
                key = (re_path, in_path)
                if key in self._subjacs:
                    out_idx_all = assembler._input_src_ids[in_idx_all]
                    if out_start <= out_idx_all < out_end:
                        self._int_mtx._update_submat(self._keymap[key],
                                                     self._subjacs[key])
                    elif out_idx_all != -1:  # skip unconnected inputs
                        self._ext_mtx._update_submat(key, self._subjacs[key])

    def _apply(self, d_inputs, d_outputs, d_residuals, mode):
        """
        Compute matrix-vector product.

        Parameters
        ----------
        d_inputs : Vector
            inputs linear vector.
        d_outputs : Vector
            outputs linear vector.
        d_residuals : Vector
            residuals linear vector.
        mode : str
            'fwd' or 'rev'.
        """
        int_mtx = self._int_mtx
        ext_mtx = self._ext_mtx

        if mode == 'fwd':
            d_residuals.iadd_data(int_mtx._prod(d_outputs.get_data(), mode))
            d_residuals.iadd_data(ext_mtx._prod(d_inputs.get_data(), mode))
        elif mode == 'rev':
            d_outputs.iadd_data(int_mtx._prod(d_residuals.get_data(), mode))
            d_inputs.iadd_data(ext_mtx._prod(d_residuals.get_data(), mode))<|MERGE_RESOLUTION|>--- conflicted
+++ resolved
@@ -175,11 +175,7 @@
         var_indices = self._system._var_myproc_indices
         var_paths = self._system._var_allprocs_pathnames
         out_start, out_end = self._system._var_allprocs_range['output']
-<<<<<<< HEAD
-        in_start, in_end = self._system._var_allprocs_range['output']
-=======
         in_start, in_end = self._system._var_allprocs_range['input']
->>>>>>> a6370a50
         assembler = self._system._assembler
 
         for re_idx_all in var_indices['output']:
