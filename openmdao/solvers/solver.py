--- conflicted
+++ resolved
@@ -21,13 +21,9 @@
         list of right-hand-side (RHS) vector names.
     _mode : str
         'fwd' or 'rev', applicable to linear solvers only.
-<<<<<<< HEAD
-    options : <GeneralizedDictionary>
-=======
     _iter_count : int
         number of iterations for the current invocation of the solver.
-    options : GeneralizedDictionary
->>>>>>> b86fc393
+    options : <GeneralizedDictionary>
         options dictionary.
     """
 
