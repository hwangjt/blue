"""Define the base Solver, NonlinearSolver, and LinearSolver classes."""

from __future__ import division, print_function

import os

import numpy as np


from openmdao.core.analysis_error import AnalysisError
from openmdao.jacobians.assembled_jacobian import AssembledJacobian
from openmdao.recorders.recording_iteration_stack import Recording, recording_iteration
from openmdao.recorders.recording_manager import RecordingManager
from openmdao.utils.record_util import create_local_meta
from openmdao.utils.options_dictionary import OptionsDictionary


class SolverInfo(object):
    """
    Communal object for storing some formatting for solver iprint.

    Attributes
    ----------
    prefix : <System>
        Prefix to prepend during this iprint.
    """

    def __init__(self):
        """
        Initialize.
        """
        self.prefix = ""


class Solver(object):
    """
    Base solver class.

    This class is subclassed by NonlinearSolver and LinearSolver,
    which are in turn subclassed by actual solver implementations.

    Attributes
    ----------
    _system : <System>
        Pointer to the owning system.
    _depth : int
        How many subsolvers deep this solver is (0 means not a subsolver).
    _vec_names : [str, ...]
        List of right-hand-side (RHS) vector names.
    _mode : str
        'fwd' or 'rev', applicable to linear solvers only.
    _iter_count : int
        Number of iterations for the current invocation of the solver.
    _rec_mgr : <RecordingManager>
        object that manages all recorders added to this solver
    _solver_info : <SolverInfo>
        Object to store some formatting for iprint that is shared across all solvers.
    options : <OptionsDictionary>
        Options dictionary.
    metadata : dict
        Dictionary holding data about this solver.
    supports : <OptionsDictionary>
        Options dictionary describing what features are supported by this
        solver.
    """

    SOLVER = 'base_solver'
    _solver_info = SolverInfo()

    def __init__(self, **kwargs):
        """
        Initialize all attributes.

        Parameters
        ----------
        **kwargs : dict
            options dictionary.
        """
        self._system = None
        self._depth = 0
        self._vec_names = None
        self._mode = 'fwd'
        self._iter_count = 0

        self.options = OptionsDictionary()
        self.options.declare('maxiter', type_=int, default=10,
                             desc='maximum number of iterations')
        self.options.declare('atol', default=1e-10,
                             desc='absolute error tolerance')
        self.options.declare('rtol', default=1e-10,
                             desc='relative error tolerance')
        self.options.declare('iprint', type_=int, default=1,
                             desc='whether to print output')
        self.options.declare('err_on_maxiter', type_=bool, default=False,
                             desc="When True, AnlysisError will be raised if we don't convege.")

        # What the solver supports.
        self.supports = OptionsDictionary()
        self.supports.declare('gradients', type_=bool, default=False)

        self._declare_options()
        self.options.update(kwargs)

        self.metadata = {}
        self._rec_mgr = RecordingManager()

    def add_recorder(self, recorder):
        """
        Add a recorder to the driver's RecordingManager.

        Parameters
        ----------
        recorder : <BaseRecorder>
           A recorder instance to be added to RecManager.
        """
        self._rec_mgr.append(recorder)

    def _declare_options(self):
        """
        Declare options before kwargs are processed in the init method.

        This is optionally implemented by subclasses of Solver.
        """
        pass

    def _setup_solvers(self, system, depth):
        """
        Assign system instance, set depth, and optionally perform setup.

        Parameters
        ----------
        system : <System>
            pointer to the owning system.
        depth : int
            depth of the current system (already incremented).
        """
        self._system = system
        self._depth = depth
        self._rec_mgr.startup(self)
        self._rec_mgr.record_metadata(self)

    def _set_solver_print(self, level=2, type_='all'):
        """
        Control printing for solvers and subsolvers in the model.

        Parameters
        ----------
        level : int
            iprint level. Set to 2 to print residuals each iteration; set to 1
            to print just the iteration totals; set to 0 to disable all printing
            except for failures, and set to -1 to disable all printing including failures.
        type_ : str
            Type of solver to set: 'LN' for linear, 'NL' for nonlinear, or 'all' for all.
        """
        self.options['iprint'] = level

    def _mpi_print(self, iteration, abs_res, rel_res):
        """
        Print residuals from an iteration.

        Parameters
        ----------
        iteration : int
            iteration counter, 0-based.
        abs_res : float
            current absolute residual norm.
        rel_res : float
            current relative residual norm.
        """
        if (self.options['iprint'] == 2 and self._system.comm.rank == 0):

            prefix = self._solver_info.prefix
            solver_name = self.SOLVER

            if prefix.endswith('precon:'):
                solver_name = solver_name[3:]

            print_str = prefix + solver_name
            print_str += ' %d ; %.9g %.9g' % (iteration, abs_res, rel_res)
            print(print_str)

    def _mpi_print_header(self):
        """
        Print header text before solving.
        """
        pass

    def _run_iterator(self):
        """
        Run the iterative solver.

        Returns
        -------
        boolean
            Failure flag; True if failed to converge, False is successful.
        float
            absolute error.
        float
            relative error.
        """
        maxiter = self.options['maxiter']
        atol = self.options['atol']
        rtol = self.options['rtol']
        iprint = self.options['iprint']

        self._mpi_print_header()

        self._iter_count = 0
        norm0, norm = self._iter_initialize()
        self._mpi_print(self._iter_count, norm, norm / norm0)

        while self._iter_count < maxiter and \
                norm > atol and norm / norm0 > rtol:
            with Recording(type(self).__name__, self._iter_count, self) as rec:
                self._iter_execute()
                self._iter_count += 1
                self._run_apply()
                norm = self._iter_get_norm()
                # With solvers, we want to record the norm AFTER the call, but the call needs to
                # be wrapped in the with for stack purposes, so we locally assign  norm & norm0
                # into the class.
                rec.abs = norm
                rec.rel = norm / norm0

            if norm0 == 0:
                norm0 = 1
            self._mpi_print(self._iter_count, norm, norm / norm0)

        fail = (np.isinf(norm) or np.isnan(norm) or
                (norm > atol and norm / norm0 > rtol))

        if self._system.comm.rank == 0 or os.environ.get('USE_PROC_FILES'):
            if fail:
                if iprint > -1:
                    msg = ' Failed to Converge in {} iterations'.format(self._iter_count)
                    print(self._solver_info.prefix + self.SOLVER + msg)

                # Raise AnalysisError if requested.
                if self.options['err_on_maxiter']:
                    msg = "Solver '{}' on system '{}' failed to converge."
                    raise AnalysisError(msg.format(self.SOLVER, self._system.pathname))

            elif iprint == 1:
                print(self._solver_info.prefix + self.SOLVER +
                      ' Converged in {} iterations'.format(self._iter_count))
            elif iprint == 2:
                print(self._solver_info.prefix + self.SOLVER + ' Converged')

        return fail, norm, norm / norm0

    def _iter_initialize(self):
        """
        Perform any necessary pre-processing operations.

        Returns
        -------
        float
            initial error.
        float
            error at the first iteration.
        """
        pass

    def _iter_execute(self):
        """
        Perform the operations in the iteration loop.
        """
        pass

    def _run_apply(self):
        """
        Run the appropriate apply method on the system.
        """
        pass

    def _iter_get_norm(self):
        """
        Return the norm of the residual.

        Returns
        -------
        float
            norm.
        """
        pass

    def _linearize(self):
        """
        Perform any required linearization operations such as matrix factorization.
        """
        pass

    def _linearize_children(self):
        """
        Return a flag that is True when we need to call linearize on our subsystems' solvers.t.

        Returns
        -------
        boolean
            Flag for indicating child linerization
        """
        return True

    def solve(self):
        """
        Run the solver.

        Returns
        -------
        boolean
            Failure flag; True if failed to converge, False is successful.
        float
            absolute error.
        float
            relative error.
        """
        pass

    def __str__(self):
        """
        Return a string representation of the solver.

        Returns
        -------
        str
            String representation of the solver.
        """
        return self.SOLVER

    def record_iteration(self, **kwargs):
        """
        Record an iteration of the current Solver.

        Parameters
        ----------
        **kwargs : dict
            Keyword arguments (used for abs and rel error).
        """
        metadata = create_local_meta(self.SOLVER)
        self._rec_mgr.record_iteration(self, metadata, **kwargs)


class NonlinearSolver(Solver):
    """
    Base class for nonlinear solvers.
    """

    def solve(self):
        """
        Run the solver.

        Returns
        -------
        boolean
            Failure flag; True if failed to converge, False is successful.
        float
            absolute error.
        float
            relative error.
        """
        return self._run_iterator()

    def _iter_initialize(self):
        """
        Perform any necessary pre-processing operations.

        Returns
        -------
        float
            initial error.
        float
            error at the first iteration.
        """
        if self.options['maxiter'] > 0:
            self._run_apply()
            norm = self._iter_get_norm()
        else:
            norm = 1.0
        norm0 = norm if norm != 0.0 else 1.0
        return norm0, norm

    def _run_apply(self):
        """
        Run the the apply_nonlinear method on the system.
        """
        recording_iteration_stack.append(('_run_apply', 0))
        self._system._apply_nonlinear()
        recording_iteration_stack.pop()

    def _iter_get_norm(self):
        """
        Return the norm of the residual.

        Returns
        -------
        float
            norm.
        """
<<<<<<< HEAD
        recording_iteration.stack.append(('_iter_get_norm', 0))

        self._system._apply_nonlinear()

        recording_iteration.stack.pop()

=======
>>>>>>> 0786c6b0
        return self._system._residuals.get_norm()


class LinearSolver(Solver):
    """
    Base class for linear solvers.
    """

    def solve(self, vec_names, mode):
        """
        Run the solver.

        Parameters
        ----------
        vec_names : [str, ...]
            list of names of the right-hand-side vectors.
        mode : str
            'fwd' or 'rev'.

        Returns
        -------
        boolean
            Failure flag; True if failed to converge, False is successful.
        float
            initial error.
        float
            error at the first iteration.
        """
        self._vec_names = vec_names
        self._mode = mode
        return self._run_iterator()

    def _iter_initialize(self):
        """
        Perform any necessary pre-processing operations.

        Returns
        -------
        float
            initial error.
        float
            error at the first iteration.
        """
        system = self._system

        self._rhs_vecs = {}
        if self._mode == 'fwd':
            b_vecs = system._vectors['residual']
        else:  # rev
            b_vecs = system._vectors['output']

        for vec_name in self._vec_names:
            if vec_name in system._rel_vec_names:
                self._rhs_vecs[vec_name] = b_vecs[vec_name]._clone()

        if self.options['maxiter'] > 1:
            self._run_apply()
            norm = self._iter_get_norm()
        else:
            norm = 1.0
        norm0 = norm if norm != 0.0 else 1.0
        return norm0, norm

    def _run_apply(self):
        """
        Run the the apply_linear method on the system.
        """
        recording_iteration_stack.append(('_run_apply', 0))

        system = self._system
        scope_out, scope_in = system._get_scope()
        system._apply_linear(self._vec_names, self._mode, scope_out, scope_in)

        recording_iteration_stack.pop()

    def _iter_get_norm(self):
        """
        Return the norm of the residual.

        Returns
        -------
        float
            norm.
        """
<<<<<<< HEAD
        recording_iteration.stack.append(('_iter_get_norm', 0))

        system = self._system
        scope_out, scope_in = system._get_scope()
        system._apply_linear(self._vec_names, self._mode, scope_out, scope_in)

        recording_iteration.stack.pop()
=======
        system = self._system
>>>>>>> 0786c6b0

        if self._mode == 'fwd':
            b_vecs = system._vectors['residual']
        else:  # rev
            b_vecs = system._vectors['output']

        norm = 0
        for vec_name in self._vec_names:
            if vec_name in system._rel_vec_names:
                b_vec = b_vecs[vec_name]
                b_vec -= self._rhs_vecs[vec_name]
                norm += b_vec.get_norm()**2

        return norm ** 0.5


class BlockLinearSolver(LinearSolver):
    """
    A base class for LinearBlockGS and LinearBlockJac.
    """

    def _iter_initialize(self):
        """
        Perform any necessary pre-processing operations.

        Returns
        -------
        float
            initial error.
        float
            error at the first iteration.
        """
        if isinstance(self._system._jacobian, AssembledJacobian):
            raise RuntimeError("A block linear solver '%s' is being used with "
                               "an AssembledJacobian in system '%s'" %
                               (self.SOLVER, self._system.pathname))
        return super(BlockLinearSolver, self)._iter_initialize()<|MERGE_RESOLUTION|>--- conflicted
+++ resolved
@@ -383,9 +383,9 @@
         """
         Run the the apply_nonlinear method on the system.
         """
-        recording_iteration_stack.append(('_run_apply', 0))
+        recording_iteration.stack.append(('_run_apply', 0))
         self._system._apply_nonlinear()
-        recording_iteration_stack.pop()
+        recording_iteration.stack.pop()
 
     def _iter_get_norm(self):
         """
@@ -396,15 +396,6 @@
         float
             norm.
         """
-<<<<<<< HEAD
-        recording_iteration.stack.append(('_iter_get_norm', 0))
-
-        self._system._apply_nonlinear()
-
-        recording_iteration.stack.pop()
-
-=======
->>>>>>> 0786c6b0
         return self._system._residuals.get_norm()
 
 
@@ -472,13 +463,13 @@
         """
         Run the the apply_linear method on the system.
         """
-        recording_iteration_stack.append(('_run_apply', 0))
+        recording_iteration.stack.append(('_run_apply', 0))
 
         system = self._system
         scope_out, scope_in = system._get_scope()
         system._apply_linear(self._vec_names, self._mode, scope_out, scope_in)
 
-        recording_iteration_stack.pop()
+        recording_iteration.stack.pop()
 
     def _iter_get_norm(self):
         """
@@ -489,17 +480,7 @@
         float
             norm.
         """
-<<<<<<< HEAD
-        recording_iteration.stack.append(('_iter_get_norm', 0))
-
         system = self._system
-        scope_out, scope_in = system._get_scope()
-        system._apply_linear(self._vec_names, self._mode, scope_out, scope_in)
-
-        recording_iteration.stack.pop()
-=======
-        system = self._system
->>>>>>> 0786c6b0
 
         if self._mode == 'fwd':
             b_vecs = system._vectors['residual']
