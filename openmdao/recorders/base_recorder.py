--- conflicted
+++ resolved
@@ -90,13 +90,9 @@
 
         # self._filtered = {}
         # TODO: System specific includes/excludes
-<<<<<<< HEAD
-        #pass
-=======
 
         self._owners = []
 
->>>>>>> f38b6ac4
 
     def startup(self):
         """ Prepare for a new run.
